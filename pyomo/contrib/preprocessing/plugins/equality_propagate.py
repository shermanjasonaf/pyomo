--- conflicted
+++ resolved
@@ -9,11 +9,7 @@
 from pyomo.core.kernel.component_map import ComponentMap
 from pyomo.core.plugins.transform.hierarchy import IsomorphicTransformation
 from pyomo.repn.standard_repn import generate_standard_repn
-<<<<<<< HEAD
-=======
-from pyomo.common.plugin import alias
 from pyomo.common.config import ConfigBlock, ConfigValue, add_docstring_list
->>>>>>> 12cb82ef
 
 
 def _build_equality_set(m):
@@ -75,11 +71,7 @@
 @TransformationFactory.register('contrib.propagate_fixed_vars',
           doc="Propagate variable fixing for equalities of type x = y.")
 class FixedVarPropagator(IsomorphicTransformation):
-<<<<<<< HEAD
-    """Propagate variable fixing for equalities of type x = y.
-=======
-    """Propagates variable fixing for equalities of type :math:`x = y`.
->>>>>>> 12cb82ef
+    """Propagate variable fixing for equalities of type :math:`x = y`.
 
     If :math:`x` is fixed and :math:`y` is not fixed, then this transformation
     will fix :math:`y` to the value of :math:`x`.
@@ -87,17 +79,10 @@
     This transformation can also be performed as a temporary transformation,
     whereby the transformed variables are saved and can be later unfixed.
 
-<<<<<<< HEAD
-    """
-
-    def _apply_to(self, instance, tmp=False):
-        """Apply the transformation.
-=======
     Keyword arguments below are specified for the ``apply_to`` and
     ``create_using`` functions.
 
     """
->>>>>>> 12cb82ef
 
     CONFIG = ConfigBlock()
     CONFIG.declare("tmp", ConfigValue(
@@ -107,9 +92,6 @@
     ))
 
     __doc__ = add_docstring_list(__doc__, CONFIG)
-
-    alias('contrib.propagate_fixed_vars',
-          doc=textwrap.fill(textwrap.dedent(__doc__.strip())))
 
     def _apply_to(self, instance, **kwds):
         config = self.CONFIG(kwds)
@@ -159,11 +141,7 @@
 @TransformationFactory.register('contrib.propagate_eq_var_bounds',
           doc="Propagate variable bounds for equalities of type x = y.")
 class VarBoundPropagator(IsomorphicTransformation):
-<<<<<<< HEAD
-    """Propagate variable bounds for equalities of type x = y.
-=======
-    """Propagates variable bounds for equalities of type :math:`x = y`.
->>>>>>> 12cb82ef
+    """Propagate variable bounds for equalities of type :math:`x = y`.
 
     If :math:`x` has a tighter bound then :math:`y`, then this transformation
     will adjust the bounds on :math:`y` to match those of :math:`x`.
@@ -171,10 +149,6 @@
     Keyword arguments below are specified for the ``apply_to`` and
     ``create_using`` functions.
 
-<<<<<<< HEAD
-    def _apply_to(self, instance, tmp=False):
-        """Apply the transformation.
-=======
     """
 
     CONFIG = ConfigBlock()
@@ -183,12 +157,8 @@
         description="True to store the set of transformed variables and "
         "their old states so that they can be later restored."
     ))
->>>>>>> 12cb82ef
 
     __doc__ = add_docstring_list(__doc__, CONFIG)
-
-    alias('contrib.propagate_eq_var_bounds',
-          doc=textwrap.fill(textwrap.dedent(__doc__.strip())))
 
     def _apply_to(self, instance, **kwds):
         config = self.CONFIG(kwds)
