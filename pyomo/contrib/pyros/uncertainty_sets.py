--- conflicted
+++ resolved
@@ -50,12 +50,6 @@
 )
 from pyomo.contrib.fbbt.fbbt import fbbt
 from pyomo.common.errors import InfeasibleConstraintException
-<<<<<<< HEAD
-
-
-valid_num_types = native_numeric_types
-=======
->>>>>>> af32e76c
 
 
 def standardize_uncertain_param_vars(obj, dim):
@@ -224,11 +218,7 @@
         Name of argument to be displayed in exception message.
     arg_val : object
         Value of argument to be checked.
-<<<<<<< HEAD
-    valid_types : type, tuple of types, or iterable of types
-=======
     valid_types : type or iterable of types
->>>>>>> af32e76c
         Valid types for the argument value.
     valid_type_desc : str or None, optional
         Description of valid types for the argument value;
@@ -522,10 +512,6 @@
         Bounds for the value of each uncertain parameter constrained
         by the set (i.e. bounds for each set dimension).
 
-<<<<<<< HEAD
-        This method should return an empty list if it can't be calculated
-        or a list of length = self.dim if it can.
-=======
         Returns
         -------
         : list of tuple
@@ -533,7 +519,6 @@
             length `N`, and each entry is a pair of numeric
             (lower, upper) bounds for the corresponding
             (Cartesian) coordinate. Otherwise, the list is empty.
->>>>>>> af32e76c
         """
         raise NotImplementedError
 
@@ -586,20 +571,6 @@
         -----
         This check is carried out by checking if all parameter bounds
         are finite.
-<<<<<<< HEAD
-
-        If no parameter bounds are available, the following processes are run
-        to perform the check:
-        (i) feasibility-based bounds tightening is used to obtain parameter
-        bounds, and if not all bound are found,
-        (ii) solving a sequence of maximization and minimization problems
-        (in which the objective for each problem is the value of a
-        single uncertain parameter).
-        If any of the optimization models cannot be solved successfully to
-        optimality, then False is returned.
-
-        This method is invoked by validate.
-=======
 
         If no parameter bounds are available, the following processes
         are run to perform the check:
@@ -612,23 +583,12 @@
         to optimality, then False is returned.
 
         This method is invoked by ``self.validate()``.
->>>>>>> af32e76c
         """
         # use parameter bounds if they are available
         param_bounds_arr = self.parameter_bounds
         if param_bounds_arr:
             all_bounds_finite = np.all(np.isfinite(param_bounds_arr))
         else:
-<<<<<<< HEAD
-            # initialize uncertain parameter variables
-            param_bounds_arr = np.array(self._fbbt_parameter_bounds(config))
-            if not all(map(lambda x: all(x), param_bounds_arr)):
-                # solve bounding problems if FBBT cannot find bounds
-                param_bounds_arr = np.array(
-                    self._compute_parameter_bounds(solver=config.global_solver)
-                )
-            all_bounds_finite = np.all(np.isfinite(param_bounds_arr))
-=======
             # use FBBT
             param_bounds_arr = np.array(
                 self._fbbt_parameter_bounds(config), dtype="float"
@@ -648,7 +608,6 @@
                 # combine with previously found bounds
                 param_bounds_arr[index] = opt_bounds_arr[index]
                 all_bounds_finite = np.isfinite(param_bounds_arr).all()
->>>>>>> af32e76c
 
         # log result
         if not all_bounds_finite:
@@ -671,19 +630,6 @@
         Returns
         -------
         : bool
-<<<<<<< HEAD
-            True if the nominal point is within the set,
-            and False otherwise.
-        """
-        # check if nominal point is in set for quick test
-        set_nonempty = False
-        if config.nominal_uncertain_param_vals:
-            if self.point_in_set(config.nominal_uncertain_param_vals):
-                set_nonempty = True
-        else:
-            # construct feasibility problem and solve otherwise
-            set_nonempty = self._solve_feasibility(config.global_solver)
-=======
             True if the uncertainty set is nonempty,
             and False otherwise.
         """
@@ -694,7 +640,6 @@
             # construct feasibility problem and solve otherwise
             self._solve_feasibility(config.global_solver)
             set_nonempty = True
->>>>>>> af32e76c
 
         # log result
         if not set_nonempty:
@@ -702,14 +647,6 @@
                 "Nominal point is not within the uncertainty set. "
                 f"Got nominal point: {config.nominal_uncertain_param_vals}"
             )
-<<<<<<< HEAD
-
-        return set_nonempty
-
-    def validate(self, config):
-        """
-        Validate the uncertainty set with a nonemptiness and boundedness check.
-=======
 
         return set_nonempty
 
@@ -717,7 +654,6 @@
         """
         Validate the uncertainty set with a nonemptiness
         and boundedness check.
->>>>>>> af32e76c
 
         Parameters
         ----------
@@ -727,24 +663,6 @@
         Raises
         ------
         ValueError
-<<<<<<< HEAD
-            If nonemptiness check or boundedness check fail.
-        """
-        check_nonempty = self.is_nonempty(config=config)
-        check_bounded = self.is_bounded(config=config)
-
-        if not check_nonempty:
-            raise ValueError(
-                "Failed nonemptiness check. Nominal point is not in the set. "
-                f"Nominal point:\n {config.nominal_uncertain_param_vals}."
-            )
-
-        if not check_bounded:
-            raise ValueError(
-                "Failed boundedness check. Parameter bounds are not finite. "
-                f"Parameter bounds:\n {self.parameter_bounds}."
-            )
-=======
             If nonemptiness check or boundedness check fails.
         """
         if not self.is_nonempty(config=config):
@@ -752,7 +670,6 @@
 
         if not self.is_bounded(config=config):
             raise ValueError(f"Boundedness check failed for uncertainty set {self}.")
->>>>>>> af32e76c
 
     @abc.abstractmethod
     def set_as_constraint(self, uncertain_params=None, block=None):
@@ -903,17 +820,12 @@
     def _fbbt_parameter_bounds(self, config):
         """
         Obtain parameter bounds of the uncertainty set using FBBT.
-<<<<<<< HEAD
-=======
         The bounds returned by FBBT may be inexact.
->>>>>>> af32e76c
 
         Parameters
         ----------
         config : ConfigDict
             PyROS solver configuration.
-<<<<<<< HEAD
-=======
 
         Returns
         -------
@@ -921,27 +833,18 @@
             List, of length `N`, containing
             (lower bound, upper bound) pairs
             for the uncertain parameters.
->>>>>>> af32e76c
         """
         bounding_model = self._create_bounding_model()
 
         # calculate bounds with FBBT
-<<<<<<< HEAD
-        fbbt_exception_str = f"Error computing parameter bounds with FBBT for {self}"
-=======
->>>>>>> af32e76c
         try:
             fbbt(bounding_model)
         except InfeasibleConstraintException as fbbt_infeasible_con_exception:
             config.progress_logger.error(
-<<<<<<< HEAD
-                f"{fbbt_exception_str}\n" f"{fbbt_infeasible_con_exception}"
-=======
                 "Encountered the following exception "
                 f"while computing parameter bounds with FBBT "
                 f"for uncertainty set {self}:\n  "
                 f"{fbbt_infeasible_con_exception!r}"
->>>>>>> af32e76c
             )
 
         param_bounds = [
@@ -962,15 +865,6 @@
             Optimizer capable of solving bounding problems to
             global optimality.
 
-<<<<<<< HEAD
-        Returns
-        -------
-        : bool
-            True if the feasibility problem solves successfully,
-            and raises an exception otherwise
-
-=======
->>>>>>> af32e76c
         Raises
         ------
         ValueError
@@ -1001,11 +895,6 @@
                 f"Solver status summary:\n {res.solver}."
             )
 
-<<<<<<< HEAD
-        return True
-
-=======
->>>>>>> af32e76c
     def _add_bounds_on_uncertain_parameters(
         self, uncertain_param_vars, global_solver=None
     ):
@@ -1436,12 +1325,8 @@
         ------
         ValueError
             If any uncertainty set attributes are not valid.
-<<<<<<< HEAD
-            If finiteness or bounds checks fail.
-=======
             (e.g., numeric values are infinite,
             or ``self.parameter_bounds`` has LB > UB.)
->>>>>>> af32e76c
         """
         bounds_arr = np.array(self.parameter_bounds)
 
@@ -1451,11 +1336,7 @@
             arr=bounds_arr,
             arr_name="bounds",
             dim=2,
-<<<<<<< HEAD
-            valid_types=valid_num_types,
-=======
             valid_types=native_numeric_types,
->>>>>>> af32e76c
             valid_type_desc="a valid numeric type",
             required_shape=[None, 2],
         )
@@ -1594,13 +1475,9 @@
 
     @gamma.setter
     def gamma(self, val):
-<<<<<<< HEAD
-        validate_arg_type("gamma", val, valid_num_types, "a valid numeric type", False)
-=======
         validate_arg_type(
             "gamma", val, native_numeric_types, "a valid numeric type", False
         )
->>>>>>> af32e76c
 
         self._gamma = val
 
@@ -1723,13 +1600,9 @@
         ------
         ValueError
             If any uncertainty set attributes are not valid.
-<<<<<<< HEAD
-            If finiteness, positive deviation, or gamma checks fail.
-=======
             (e.g., numeric values are infinite,
             ``self.positive_deviation`` has negative values,
             or ``self.gamma`` is out of range).
->>>>>>> af32e76c
         """
         orig_val = self.origin
         pos_dev = self.positive_deviation
@@ -1741,30 +1614,18 @@
             arr=orig_val,
             arr_name="origin",
             dim=1,
-<<<<<<< HEAD
-            valid_types=valid_num_types,
-=======
             valid_types=native_numeric_types,
->>>>>>> af32e76c
             valid_type_desc="a valid numeric type",
         )
         validate_array(
             arr=pos_dev,
             arr_name="positive_deviation",
             dim=1,
-<<<<<<< HEAD
-            valid_types=valid_num_types,
-            valid_type_desc="a valid numeric type",
-        )
-        validate_arg_type(
-            "gamma", gamma, valid_num_types, "a valid numeric type", False
-=======
             valid_types=native_numeric_types,
             valid_type_desc="a valid numeric type",
         )
         validate_arg_type(
             "gamma", gamma, native_numeric_types, "a valid numeric type", False
->>>>>>> af32e76c
         )
 
         # check deviation is positive
@@ -1963,14 +1824,9 @@
         ------
         ValueError
             If any uncertainty set attributes are not valid.
-<<<<<<< HEAD
-            If finiteness, full column rank of LHS matrix, bounded,
-            or nonempty checks fail.
-=======
             (e.g., numeric values are infinite,
             or ``self.coefficients_mat`` has column of zeros).
             If bounded and nonempty checks fail.
->>>>>>> af32e76c
         """
         lhs_coeffs_arr = self.coefficients_mat
         rhs_vec_arr = self.rhs_vec
@@ -1981,11 +1837,7 @@
             arr=lhs_coeffs_arr,
             arr_name="coefficients_mat",
             dim=2,
-<<<<<<< HEAD
-            valid_types=valid_num_types,
-=======
             valid_types=native_numeric_types,
->>>>>>> af32e76c
             valid_type_desc="a valid numeric type",
             required_shape=None,
         )
@@ -1993,23 +1845,13 @@
             arr=rhs_vec_arr,
             arr_name="rhs_vec",
             dim=1,
-<<<<<<< HEAD
-            valid_types=valid_num_types,
-=======
             valid_types=native_numeric_types,
->>>>>>> af32e76c
             valid_type_desc="a valid numeric type",
             required_shape=None,
         )
 
         # check no column is all zeros. otherwise, set is unbounded
-<<<<<<< HEAD
-        cols_with_all_zeros = np.nonzero(
-            [np.all(col == 0) for col in lhs_coeffs_arr.T]
-        )[0]
-=======
         cols_with_all_zeros = np.nonzero(np.all(lhs_coeffs_arr == 0, axis=0))[0]
->>>>>>> af32e76c
         if cols_with_all_zeros.size > 0:
             col_str = ", ".join(str(val) for val in cols_with_all_zeros)
             raise ValueError(
@@ -2275,15 +2117,10 @@
         ------
         ValueError
             If any uncertainty set attributes are not valid.
-<<<<<<< HEAD
-            If finiteness, full 0 column or row of LHS matrix,
-            or positive RHS vector checks fail.
-=======
             (e.g., numeric values are infinite,
             ``self.budget_membership_mat`` contains a
             full column or row of zeros,
             or ``self.budget_rhs_vec`` has negative values).
->>>>>>> af32e76c
         """
         lhs_coeffs_arr = self.budget_membership_mat
         rhs_vec_arr = self.budget_rhs_vec
@@ -2295,11 +2132,7 @@
             arr=lhs_coeffs_arr,
             arr_name="budget_membership_mat",
             dim=2,
-<<<<<<< HEAD
-            valid_types=valid_num_types,
-=======
             valid_types=native_numeric_types,
->>>>>>> af32e76c
             valid_type_desc="a valid numeric type",
             required_shape=None,
         )
@@ -2307,11 +2140,7 @@
             arr=rhs_vec_arr,
             arr_name="budget_rhs_vec",
             dim=1,
-<<<<<<< HEAD
-            valid_types=valid_num_types,
-=======
             valid_types=native_numeric_types,
->>>>>>> af32e76c
             valid_type_desc="a valid numeric type",
             required_shape=None,
         )
@@ -2319,11 +2148,7 @@
             arr=orig_val,
             arr_name="origin",
             dim=1,
-<<<<<<< HEAD
-            valid_types=valid_num_types,
-=======
             valid_types=native_numeric_types,
->>>>>>> af32e76c
             valid_type_desc="a valid numeric type",
             required_shape=None,
         )
@@ -2707,14 +2532,9 @@
         ------
         ValueError
             If any uncertainty set attributes are not valid.
-<<<<<<< HEAD
-            If finiteness, full column rank of Psi matrix, or
-            beta between 0 and 1 checks fail.
-=======
             (e.g., numeric values are infinite,
             ``self.psi_mat`` is not full column rank,
             or ``self.beta`` is not between 0 and 1).
->>>>>>> af32e76c
         """
         orig_val = self.origin
         psi_mat_arr = self.psi_mat
@@ -2726,24 +2546,13 @@
             arr=orig_val,
             arr_name="origin",
             dim=1,
-<<<<<<< HEAD
-            valid_types=valid_num_types,
-=======
             valid_types=native_numeric_types,
->>>>>>> af32e76c
             valid_type_desc="a valid numeric type",
         )
         validate_array(
             arr=psi_mat_arr,
             arr_name="psi_mat",
             dim=2,
-<<<<<<< HEAD
-            valid_types=valid_num_types,
-            valid_type_desc="a valid numeric type",
-            required_shape=None,
-        )
-        validate_arg_type("beta", beta, valid_num_types, "a valid numeric type", False)
-=======
             valid_types=native_numeric_types,
             valid_type_desc="a valid numeric type",
             required_shape=None,
@@ -2751,7 +2560,6 @@
         validate_arg_type(
             "beta", beta, native_numeric_types, "a valid numeric type", False
         )
->>>>>>> af32e76c
 
         # check psi is full column rank
         psi_mat_rank = np.linalg.matrix_rank(psi_mat_arr)
@@ -2950,12 +2758,8 @@
         ------
         ValueError
             If any uncertainty set attributes are not valid.
-<<<<<<< HEAD
-            If finiteness or positive half-length checks fail.
-=======
             (e.g., numeric values are infinite,
             or ``self.half_lengths`` are negative).
->>>>>>> af32e76c
         """
         ctr = self.center
         half_lengths = self.half_lengths
@@ -2966,11 +2770,7 @@
             arr=ctr,
             arr_name="center",
             dim=1,
-<<<<<<< HEAD
-            valid_types=valid_num_types,
-=======
             valid_types=native_numeric_types,
->>>>>>> af32e76c
             valid_type_desc="a valid numeric type",
             required_shape=None,
         )
@@ -2978,11 +2778,7 @@
             arr=half_lengths,
             arr_name="half_lengths",
             dim=1,
-<<<<<<< HEAD
-            valid_types=valid_num_types,
-=======
             valid_types=native_numeric_types,
->>>>>>> af32e76c
             valid_type_desc="a valid numeric type",
             required_shape=None,
         )
@@ -3068,12 +2864,8 @@
            [0, 2, 0, 0],
            [0, 0, 3, 0],
            [0, 0, 0, 4]])
-<<<<<<< HEAD
-    >>> conf_ellipsoid.scale
-=======
     >>> conf_ellipsoid.scale  # doctest: +ELLIPSIS +NORMALIZE_WHITESPACE
     <BLANKLINE>
->>>>>>> af32e76c
     ...9.4877...
     >>> conf_ellipsoid.gaussian_conf_lvl
     0.95
@@ -3227,13 +3019,9 @@
 
     @scale.setter
     def scale(self, val):
-<<<<<<< HEAD
-        validate_arg_type("scale", val, valid_num_types, "a valid numeric type", False)
-=======
         validate_arg_type(
             "scale", val, native_numeric_types, "a valid numeric type", False
         )
->>>>>>> af32e76c
 
         self._scale = val
         self._gaussian_conf_lvl = sp.stats.chi2.cdf(x=val, df=self.dim)
@@ -3365,14 +3153,9 @@
         ------
         ValueError
             If any uncertainty set attributes are not valid.
-<<<<<<< HEAD
-            If finiteness, positive semi-definite, or
-            positive scale checks fail.
-=======
             (e.g., numeric values are infinite,
             ``self.shape_matrix`` is not positive semidefinite,
             or ``self.scale`` is negative).
->>>>>>> af32e76c
         """
         ctr = self.center
         shape_mat_arr = self.shape_matrix
@@ -3384,11 +3167,7 @@
             arr=ctr,
             arr_name="center",
             dim=1,
-<<<<<<< HEAD
-            valid_types=valid_num_types,
-=======
             valid_types=native_numeric_types,
->>>>>>> af32e76c
             valid_type_desc="a valid numeric type",
             required_shape=None,
         )
@@ -3396,20 +3175,12 @@
             arr=shape_mat_arr,
             arr_name="shape_matrix",
             dim=2,
-<<<<<<< HEAD
-            valid_types=valid_num_types,
-=======
             valid_types=native_numeric_types,
->>>>>>> af32e76c
             valid_type_desc="a valid numeric type",
             required_shape=None,
         )
         validate_arg_type(
-<<<<<<< HEAD
-            "scale", scale, valid_num_types, "a valid numeric type", False
-=======
             "scale", scale, native_numeric_types, "a valid numeric type", False
->>>>>>> af32e76c
         )
 
         # check shape matrix is positive semidefinite
@@ -3609,11 +3380,7 @@
             arr=scenario_arr,
             arr_name="scenarios",
             dim=2,
-<<<<<<< HEAD
-            valid_types=valid_num_types,
-=======
             valid_types=native_numeric_types,
->>>>>>> af32e76c
             valid_type_desc="a valid numeric type",
             required_shape=None,
         )
