--- conflicted
+++ resolved
@@ -1769,23 +1769,21 @@
         is_bound_second_stage = (
             var_bound_sep_priority is not BYPASSING_SEPARATION_PRIORITY
         )
-        bound_stage_block = (
-            working_model.second_stage
-            if is_bound_second_stage else working_model.first_stage
-        )
+        if is_bound_second_stage:
+            ineq_con_component = working_model.second_stage.inequality_cons
+            eq_con_component = working_model.second_stage.equality_cons
+        else:
+            ineq_con_component = working_model.first_stage.inequality_cons
+            eq_con_component = working_model.first_stage.dr_independent_equality_cons
         for certainty_desc, bound_triple in cert_uncert_bound_zip:
             for btype, bound in bound_triple._asdict().items():
                 if bound is not None:
                     new_con_name = f"var_{var_name}_{certainty_desc}_{btype}_bound_con"
                     new_con_expr = create_bound_constraint_expr(var, bound, btype)
                     if btype == BoundType.EQ:
-                        bound_stage_block.equality_cons[new_con_name] = (
-                            new_con_expr
-                        )
+                        eq_con_component[new_con_name] = new_con_expr
                     else:
-                        bound_stage_block.inequality_cons[new_con_name] = (
-                            new_con_expr
-                        )
+                        ineq_con_component[new_con_name] = new_con_expr
 
                     if is_bound_second_stage:
                         model_data.separation_priority_order[new_con_name] = (
@@ -2105,13 +2103,9 @@
             working_model.second_stage.equality_cons[new_con_name] = con.expr
             model_data.separation_priority_order[new_con_name] = con_sep_priority
         else:
-<<<<<<< HEAD
-            working_model.first_stage.equality_cons[new_con_name] = con.expr
-=======
             working_model.first_stage.dr_independent_equality_cons[
-                f"eq_con_{con_rel_name}"
+                new_con_name
             ] = con.expr
->>>>>>> 79e2acb5
 
         # definitely don't want active duplicate
         con.deactivate()
@@ -2433,16 +2427,12 @@
 
 
 def _reformulate_eq_con_scenario_uncertainty(
-<<<<<<< HEAD
-    model_data, discrete_set, ss_eq_con, ss_eq_con_index, ss_var_id_to_dr_expr_map
-=======
     model_data,
     discrete_set,
     ss_eq_con,
     ss_eq_con_index,
     ss_var_id_to_dr_expr_map,
     all_dr_vars_set,
->>>>>>> 79e2acb5
 ):
     """
     Reformulate a second-stage equality constraint that
@@ -2471,29 +2461,14 @@
     ss_var_id_to_dr_expr_map : dict
         Mapping from object IDs of second-stage variables to
         corresponding decision rule expressions.
-<<<<<<< HEAD
-=======
     all_dr_vars_set : ComponentSet
         A set of all the decision rule variables declared on
         ``model_data.working_model``.
->>>>>>> 79e2acb5
     """
     working_model = model_data.working_model
     con_expr_after_dr_substitution = replace_expressions(
         expr=ss_eq_con.expr, substitution_map=ss_var_id_to_dr_expr_map
     )
-<<<<<<< HEAD
-    scenarios_enum = enumerate(discrete_set.scenarios)
-    for sc_idx, scenario in scenarios_enum:
-        working_model.first_stage.equality_cons[
-            f"scenario_{sc_idx}_{ss_eq_con_index}"
-        ] = replace_expressions(
-            expr=con_expr_after_dr_substitution,
-            substitution_map={
-                id(param): scenario_val
-                for param, scenario_val in zip(working_model.uncertain_params, scenario)
-            },
-=======
     vars_in_coeff_expr = ComponentSet(
         identify_variables(con_expr_after_dr_substitution)
     )
@@ -2516,7 +2491,6 @@
                     )
                 },
             )
->>>>>>> 79e2acb5
         )
     del working_model.second_stage.equality_cons[ss_eq_con_index]
 
@@ -2529,10 +2503,7 @@
     ss_var_id_to_dr_expr_map,
     uncertain_param_id_to_temp_var_map,
     originally_unfixed_vars,
-<<<<<<< HEAD
-=======
     all_dr_vars_set,
->>>>>>> 79e2acb5
 ):
     """
     Reformulate a second-stage equality constraint that
@@ -2573,12 +2544,9 @@
     originally_unfixed_vars : list/ComponentSet of VarData
         Variables of the working model that were originally
         unfixed.
-<<<<<<< HEAD
-=======
     all_dr_vars_set : ComponentSet
         A set of all the decision rule variables declared on
         ``model_data.working_model``.
->>>>>>> 79e2acb5
 
     Returns
     -------
@@ -2635,11 +2603,7 @@
             working_model.second_stage.inequality_cons[new_con_name] = std_con_expr
             # no custom priorities specified
             model_data.separation_priority_order[new_con_name] = (
-<<<<<<< HEAD
                 model_data.separation_priority_order[ss_eq_con_index]
-=======
-                DEFAULT_SEPARATION_PRIORITY
->>>>>>> 79e2acb5
             )
     else:
         polynomial_repn_coeffs = (
@@ -2687,17 +2651,6 @@
                     break
 
             else:
-<<<<<<< HEAD
-                # coefficient is dependent on model first-stage
-                # and DR variables. add matching constraint
-                new_con_name = f"coeff_matching_{ss_eq_con_index}_coeff_{coeff_idx}"
-                working_model.first_stage.equality_cons[new_con_name] = coeff_expr == 0
-                new_con = working_model.first_stage.equality_cons[new_con_name]
-                working_model.first_stage.coefficient_matching_cons.append(new_con)
-
-                config.progress_logger.debug(
-                    f"Derived from constraint {ss_eq_con.name!r} a coefficient "
-=======
                 # coefficient is variable-dependent.
                 # add matching constraint
                 new_con_name = f"coeff_matching_{ss_eq_con_index}_coeff_{coeff_idx}"
@@ -2718,7 +2671,6 @@
                 config.progress_logger.debug(
                     f"Derived from constraint {ss_eq_con.name!r} a "
                     f"{dr_dependence_qual} coefficient "
->>>>>>> 79e2acb5
                     f"matching constraint named {new_con_name!r} "
                     "with expression: \n    "
                     f"{new_con.expr}."
@@ -2829,10 +2781,7 @@
                     ss_eq_con_index=con_idx,
                     discrete_set=config.uncertainty_set,
                     ss_var_id_to_dr_expr_map=ss_var_id_to_dr_expr_map,
-<<<<<<< HEAD
-=======
                     all_dr_vars_set=all_dr_vars_set,
->>>>>>> 79e2acb5
                 )
             else:
                 robust_infeasible = _reformulate_eq_con_continuous_uncertainty(
@@ -2845,17 +2794,11 @@
                         uncertain_param_id_to_temp_var_map
                     ),
                     originally_unfixed_vars=originally_unfixed_vars,
-<<<<<<< HEAD
+                    all_dr_vars_set=all_dr_vars_set,
                 )
                 if robust_infeasible:
                     break
         del model_data.separation_priority_order[con_idx]
-=======
-                    all_dr_vars_set=all_dr_vars_set,
-                )
-                if robust_infeasible:
-                    break
->>>>>>> 79e2acb5
 
     # we no longer need these auxiliary components
     working_model.del_component(temp_param_vars)
