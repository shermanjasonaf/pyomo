--- conflicted
+++ resolved
@@ -1099,33 +1099,6 @@
     # termination condition. PyROS will terminate with subsolver
     # error. At this point, export model if desired
     solve_call_results.subsolver_error = True
-<<<<<<< HEAD
-    save_dir = config.subproblem_file_directory
-    serialization_msg = ""
-    if save_dir and config.keepfiles:
-        objective = separation_obj.name
-        output_problem_path = os.path.join(
-            save_dir,
-            (
-                config.uncertainty_set.type
-                + "_"
-                + separation_model.name
-                + "_separation_"
-                + str(separation_data.iteration)
-                + "_obj_"
-                + objective
-                + ".gms"
-            ),
-        )
-        separation_model.write(
-            output_problem_path, io_options={'symbolic_solver_labels': True}
-        )
-        serialization_msg = (
-            " For debugging, problem has been serialized to the file "
-            f"{output_problem_path!r}."
-        )
-=======
->>>>>>> bfe850ac
     solve_call_results.message = (
         "Could not successfully solve separation problem of iteration "
         f"{separation_data.iteration} "
