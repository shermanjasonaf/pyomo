import pyomo.environ as pe
from pyomo.common.dependencies import attempt_import
import pyomo.common.unittest as unittest
parameterized, param_available = attempt_import('parameterized')
parameterized = parameterized.parameterized
from pyomo.contrib.appsi.base import TerminationCondition, Results, PersistentSolver
from pyomo.contrib.appsi.cmodel import cmodel_available
from pyomo.contrib.appsi.solvers import Gurobi, Ipopt, Cplex, Cbc
from typing import Type
from pyomo.core.expr.numeric_expr import LinearExpression
import os
numpy, numpy_available = attempt_import('numpy')
import random
from pyomo import gdp


if not param_available:
    raise unittest.SkipTest('Parameterized is not available.')

all_solvers = [('gurobi', Gurobi), ('ipopt', Ipopt), ('cplex', Cplex), ('cbc', Cbc)]
mip_solvers = [('gurobi', Gurobi), ('cplex', Cplex), ('cbc', Cbc)]
nlp_solvers = [('ipopt', Ipopt)]
qcp_solvers = [('gurobi', Gurobi), ('ipopt', Ipopt), ('cplex', Cplex)]
miqcqp_solvers = [('gurobi', Gurobi), ('cplex', Cplex)]


"""
The tests in this file are used to ensure basic functionality/API works with all solvers

Feature                                    Tested
-------                                    ------
config time_limit                          
config tee                                 
config load_solution True                  x
config load_solution False                 x     
results termination condition optimal      x
results termination condition infeasible   x
load_vars                                  
get_duals                                  x
get_reduced_costs                          x
range constraints                          x
MILP
Model updates - added constriants          x
Model updates - removed constraints        x
Model updates - added vars
Model updates - removed vars
Model updates - changed named expression
Model updates - mutable param modified     x
Model updates - var modified
Model updates - objective changed
Model updates - constraint modified
No objective
No constraints                             x
bounds                                     x
best feasible objective                    x
best objective bound                       x
fixed variables
"""

@unittest.skipUnless(cmodel_available, 'appsi extensions are not available')
@unittest.skipUnless(numpy_available, 'numpy is not available')
class TestSolvers(unittest.TestCase):
    @parameterized.expand(input=all_solvers)
    def test_stale_vars(self, name: str, opt_class: Type[PersistentSolver]):
        opt: PersistentSolver = opt_class()
        if not opt.available():
            raise unittest.SkipTest
        m = pe.ConcreteModel()
        m.x = pe.Var()
        m.y = pe.Var()
        m.z = pe.Var()
        m.obj = pe.Objective(expr=m.y)
        m.c1 = pe.Constraint(expr=m.y >= m.x)
        m.c2 = pe.Constraint(expr=m.y >= -m.x)
        m.x.value = 1
        m.y.value = 1
        m.z.value = 1
        self.assertFalse(m.x.stale)
        self.assertFalse(m.y.stale)
        self.assertFalse(m.z.stale)

        res = opt.solve(m)
        self.assertFalse(m.x.stale)
        self.assertFalse(m.y.stale)
        self.assertTrue(m.z.stale)

        opt.config.load_solution = False
        res = opt.solve(m)
        self.assertTrue(m.x.stale)
        self.assertTrue(m.y.stale)
        self.assertTrue(m.z.stale)
        res.solution_loader.load_vars()
        self.assertFalse(m.x.stale)
        self.assertFalse(m.y.stale)
        self.assertTrue(m.z.stale)        

        res = opt.solve(m)
        self.assertTrue(m.x.stale)
        self.assertTrue(m.y.stale)
        self.assertTrue(m.z.stale)
        res.solution_loader.load_vars([m.y])
        self.assertTrue(m.x.stale)
        self.assertFalse(m.y.stale)
        self.assertTrue(m.z.stale)        
        
    @parameterized.expand(input=all_solvers)
    def test_range_constraint(self, name: str, opt_class: Type[PersistentSolver]):
        opt: PersistentSolver = opt_class()
        if not opt.available():
            raise unittest.SkipTest
        m = pe.ConcreteModel()
        m.x = pe.Var()
        m.obj = pe.Objective(expr=m.x)
        m.c = pe.Constraint(expr=(-1, m.x, 1))
        res = opt.solve(m)
        self.assertEqual(res.termination_condition, TerminationCondition.optimal)
        self.assertAlmostEqual(m.x.value, -1)
        duals = opt.get_duals()
        self.assertAlmostEqual(duals[m.c], 1)
        m.obj.sense = pe.maximize
        res = opt.solve(m)
        self.assertEqual(res.termination_condition, TerminationCondition.optimal)
        self.assertAlmostEqual(m.x.value, 1)
        duals = opt.get_duals()
        self.assertAlmostEqual(duals[m.c], 1)

    @parameterized.expand(input=all_solvers)
    def test_reduced_costs(self, name: str, opt_class: Type[PersistentSolver]):
        opt: PersistentSolver = opt_class()
        if not opt.available():
            raise unittest.SkipTest
        m = pe.ConcreteModel()
        m.x = pe.Var(bounds=(-1, 1))
        m.y = pe.Var(bounds=(-2, 2))
        m.obj = pe.Objective(expr=3*m.x + 4*m.y)
        res = opt.solve(m)
        self.assertEqual(res.termination_condition, TerminationCondition.optimal)
        self.assertAlmostEqual(m.x.value, -1)
        self.assertAlmostEqual(m.y.value, -2)
        rc = opt.get_reduced_costs()
        self.assertAlmostEqual(rc[m.x], 3)
        self.assertAlmostEqual(rc[m.y], 4)

    @parameterized.expand(input=all_solvers)
    def test_reduced_costs2(self, name: str, opt_class: Type[PersistentSolver]):
        opt: PersistentSolver = opt_class()
        if not opt.available():
            raise unittest.SkipTest
        m = pe.ConcreteModel()
        m.x = pe.Var(bounds=(-1, 1))
        m.obj = pe.Objective(expr=m.x)
        res = opt.solve(m)
        self.assertEqual(res.termination_condition, TerminationCondition.optimal)
        self.assertAlmostEqual(m.x.value, -1)
        rc = opt.get_reduced_costs()
        self.assertAlmostEqual(rc[m.x], 1)
        m.obj.sense = pe.maximize
        res = opt.solve(m)
        self.assertEqual(res.termination_condition, TerminationCondition.optimal)
        self.assertAlmostEqual(m.x.value, 1)
        rc = opt.get_reduced_costs()
        self.assertAlmostEqual(rc[m.x], 1)

    @parameterized.expand(input=all_solvers)
    def test_param_changes(self, name: str, opt_class: Type[PersistentSolver]):
        opt: PersistentSolver = opt_class()
        if not opt.available():
            raise unittest.SkipTest
        m = pe.ConcreteModel()
        m.x = pe.Var()
        m.y = pe.Var()
        m.a1 = pe.Param(mutable=True)
        m.a2 = pe.Param(mutable=True)
        m.b1 = pe.Param(mutable=True)
        m.b2 = pe.Param(mutable=True)
        m.obj = pe.Objective(expr=m.y)
        m.c1 = pe.Constraint(expr=(0, m.y - m.a1*m.x - m.b1, None))
        m.c2 = pe.Constraint(expr=(None, -m.y + m.a2*m.x + m.b2, 0))

        params_to_test = [(1, -1, 2, 1), (1, -2, 2, 1), (1, -1, 3, 1)]
        for (a1, a2, b1, b2) in params_to_test:
            m.a1.value = a1
            m.a2.value = a2
            m.b1.value = b1
            m.b2.value = b2
            res: Results = opt.solve(m)
            self.assertEqual(res.termination_condition, TerminationCondition.optimal)
            self.assertAlmostEqual(m.x.value, (b2 - b1) / (a1 - a2))
            self.assertAlmostEqual(m.y.value, a1 * (b2 - b1) / (a1 - a2) + b1)
            self.assertAlmostEqual(res.best_feasible_objective, m.y.value)
            self.assertTrue(res.best_objective_bound <= m.y.value)
            duals = opt.get_duals()
            self.assertAlmostEqual(duals[m.c1], (1 + a1 / (a2 - a1)))
            self.assertAlmostEqual(duals[m.c2], a1 / (a2 - a1))

    @parameterized.expand(input=all_solvers)
    def test_immutable_param(self, name: str, opt_class: Type[PersistentSolver]):
        """
        This test is important because component_data_objects returns immutable params as floats.
        We want to make sure we process these correctly.
        """
        opt: PersistentSolver = opt_class()
        if not opt.available():
            raise unittest.SkipTest
        m = pe.ConcreteModel()
        m.x = pe.Var()
        m.y = pe.Var()
        m.a1 = pe.Param(mutable=True)
        m.a2 = pe.Param(initialize=-1)
        m.b1 = pe.Param(mutable=True)
        m.b2 = pe.Param(mutable=True)
        m.obj = pe.Objective(expr=m.y)
        m.c1 = pe.Constraint(expr=(0, m.y - m.a1*m.x - m.b1, None))
        m.c2 = pe.Constraint(expr=(None, -m.y + m.a2*m.x + m.b2, 0))

        params_to_test = [(1, 2, 1), (1, 2, 1), (1, 3, 1)]
        for (a1, b1, b2) in params_to_test:
            a2 = m.a2.value
            m.a1.value = a1
            m.b1.value = b1
            m.b2.value = b2
            res: Results = opt.solve(m)
            self.assertEqual(res.termination_condition, TerminationCondition.optimal)
            self.assertAlmostEqual(m.x.value, (b2 - b1) / (a1 - a2))
            self.assertAlmostEqual(m.y.value, a1 * (b2 - b1) / (a1 - a2) + b1)
            self.assertAlmostEqual(res.best_feasible_objective, m.y.value)
            self.assertTrue(res.best_objective_bound <= m.y.value)
            duals = opt.get_duals()
            self.assertAlmostEqual(duals[m.c1], (1 + a1 / (a2 - a1)))
            self.assertAlmostEqual(duals[m.c2], a1 / (a2 - a1))

    @parameterized.expand(input=all_solvers)
    def test_equality(self, name: str, opt_class: Type[PersistentSolver]):
        opt: PersistentSolver = opt_class()
        if not opt.available():
            raise unittest.SkipTest
        m = pe.ConcreteModel()
        m.x = pe.Var()
        m.y = pe.Var()
        m.a1 = pe.Param(mutable=True)
        m.a2 = pe.Param(mutable=True)
        m.b1 = pe.Param(mutable=True)
        m.b2 = pe.Param(mutable=True)
        m.obj = pe.Objective(expr=m.y)
        m.c1 = pe.Constraint(expr=m.y == m.a1 * m.x + m.b1)
        m.c2 = pe.Constraint(expr=m.y == m.a2 * m.x + m.b2)

        params_to_test = [(1, -1, 2, 1), (1, -2, 2, 1), (1, -1, 3, 1)]
        for (a1, a2, b1, b2) in params_to_test:
            m.a1.value = a1
            m.a2.value = a2
            m.b1.value = b1
            m.b2.value = b2
            res: Results = opt.solve(m)
            self.assertEqual(res.termination_condition, TerminationCondition.optimal)
            self.assertAlmostEqual(m.x.value, (b2 - b1) / (a1 - a2))
            self.assertAlmostEqual(m.y.value, a1 * (b2 - b1) / (a1 - a2) + b1)
            self.assertAlmostEqual(res.best_feasible_objective, m.y.value)
            self.assertTrue(res.best_objective_bound <= m.y.value)
            duals = opt.get_duals()
            self.assertAlmostEqual(duals[m.c1], (1 + a1 / (a2 - a1)))
            self.assertAlmostEqual(duals[m.c2], -a1 / (a2 - a1))

    @parameterized.expand(input=all_solvers)
    def test_linear_expression(self, name: str, opt_class: Type[PersistentSolver]):
        opt: PersistentSolver = opt_class()
        if not opt.available():
            raise unittest.SkipTest
        m = pe.ConcreteModel()
        m.x = pe.Var()
        m.y = pe.Var()
        m.a1 = pe.Param(mutable=True)
        m.a2 = pe.Param(mutable=True)
        m.b1 = pe.Param(mutable=True)
        m.b2 = pe.Param(mutable=True)
        m.obj = pe.Objective(expr=m.y)
        e = LinearExpression(constant=m.b1, linear_coefs=[-1, m.a1], linear_vars=[m.y, m.x])
        m.c1 = pe.Constraint(expr=e == 0)
        e = LinearExpression(constant=m.b2, linear_coefs=[-1, m.a2], linear_vars=[m.y, m.x])
        m.c2 = pe.Constraint(expr=e == 0)

        params_to_test = [(1, -1, 2, 1), (1, -2, 2, 1), (1, -1, 3, 1)]
        for (a1, a2, b1, b2) in params_to_test:
            m.a1.value = a1
            m.a2.value = a2
            m.b1.value = b1
            m.b2.value = b2
            res: Results = opt.solve(m)
            self.assertEqual(res.termination_condition, TerminationCondition.optimal)
            self.assertAlmostEqual(m.y.value, a1 * (b2 - b1) / (a1 - a2) + b1)
            self.assertAlmostEqual(res.best_feasible_objective, m.y.value)
            self.assertTrue(res.best_objective_bound <= m.y.value)

    @parameterized.expand(input=all_solvers)
    def test_no_objective(self, name: str, opt_class: Type[PersistentSolver]):
        opt: PersistentSolver = opt_class()
        if not opt.available():
            raise unittest.SkipTest
        m = pe.ConcreteModel()
        m.x = pe.Var()
        m.y = pe.Var()
        m.a1 = pe.Param(mutable=True)
        m.a2 = pe.Param(mutable=True)
        m.b1 = pe.Param(mutable=True)
        m.b2 = pe.Param(mutable=True)
        m.c1 = pe.Constraint(expr=m.y == m.a1 * m.x + m.b1)
        m.c2 = pe.Constraint(expr=m.y == m.a2 * m.x + m.b2)
        opt.config.stream_solver = True

        params_to_test = [(1, -1, 2, 1), (1, -2, 2, 1), (1, -1, 3, 1)]
        for (a1, a2, b1, b2) in params_to_test:
            m.a1.value = a1
            m.a2.value = a2
            m.b1.value = b1
            m.b2.value = b2
            res: Results = opt.solve(m)
            self.assertEqual(res.termination_condition, TerminationCondition.optimal)
            self.assertAlmostEqual(m.x.value, (b2 - b1) / (a1 - a2))
            self.assertAlmostEqual(m.y.value, a1 * (b2 - b1) / (a1 - a2) + b1)
            self.assertEqual(res.best_feasible_objective, None)
            self.assertEqual(res.best_objective_bound, None)
            duals = opt.get_duals()
            self.assertAlmostEqual(duals[m.c1], 0)
            self.assertAlmostEqual(duals[m.c2], 0)

    @parameterized.expand(input=all_solvers)
    def test_add_remove_cons(self, name: str, opt_class: Type[PersistentSolver]):
        opt: PersistentSolver = opt_class()
        if not opt.available():
            raise unittest.SkipTest
        m = pe.ConcreteModel()
        m.x = pe.Var()
        m.y = pe.Var()
        a1 = -1
        a2 = 1
        b1 = 1
        b2 = 2
        a3 = 1
        b3 = 3
        m.obj = pe.Objective(expr=m.y)
        m.c1 = pe.Constraint(expr=m.y >= a1 * m.x + b1)
        m.c2 = pe.Constraint(expr=m.y >= a2 * m.x + b2)
        res = opt.solve(m)
        self.assertEqual(res.termination_condition, TerminationCondition.optimal)
        self.assertAlmostEqual(m.x.value, (b2 - b1) / (a1 - a2))
        self.assertAlmostEqual(m.y.value, a1 * (b2 - b1) / (a1 - a2) + b1)
        self.assertAlmostEqual(res.best_feasible_objective, m.y.value)
        self.assertTrue(res.best_objective_bound <= m.y.value)
        duals = opt.get_duals()
        self.assertAlmostEqual(duals[m.c1], -(1 + a1 / (a2 - a1)))
        self.assertAlmostEqual(duals[m.c2], a1 / (a2 - a1))

        m.c3 = pe.Constraint(expr=m.y >= a3 * m.x + b3)
        res = opt.solve(m)
        self.assertEqual(res.termination_condition, TerminationCondition.optimal)
        self.assertAlmostEqual(m.x.value, (b3 - b1) / (a1 - a3))
        self.assertAlmostEqual(m.y.value, a1 * (b3 - b1) / (a1 - a3) + b1)
        self.assertAlmostEqual(res.best_feasible_objective, m.y.value)
        self.assertTrue(res.best_objective_bound <= m.y.value)
        duals = opt.get_duals()
        self.assertAlmostEqual(duals[m.c1], -(1 + a1 / (a3 - a1)))
        self.assertAlmostEqual(duals[m.c2], 0)
        self.assertAlmostEqual(duals[m.c3], a1 / (a3 - a1))

        del m.c3
        res = opt.solve(m)
        self.assertEqual(res.termination_condition, TerminationCondition.optimal)
        self.assertAlmostEqual(m.x.value, (b2 - b1) / (a1 - a2))
        self.assertAlmostEqual(m.y.value, a1 * (b2 - b1) / (a1 - a2) + b1)
        self.assertAlmostEqual(res.best_feasible_objective, m.y.value)
        self.assertTrue(res.best_objective_bound <= m.y.value)
        duals = opt.get_duals()
        self.assertAlmostEqual(duals[m.c1], -(1 + a1 / (a2 - a1)))
        self.assertAlmostEqual(duals[m.c2], a1 / (a2 - a1))

    @parameterized.expand(input=all_solvers)
    def test_results_infeasible(self, name: str, opt_class: Type[PersistentSolver]):
        opt: PersistentSolver = opt_class()
        if not opt.available():
            raise unittest.SkipTest
        m = pe.ConcreteModel()
        m.x = pe.Var()
        m.y = pe.Var()
        m.obj = pe.Objective(expr=m.y)
        m.c1 = pe.Constraint(expr=m.y >= m.x)
        m.c2 = pe.Constraint(expr=m.y <= m.x - 1)
        with self.assertRaises(Exception):
            res = opt.solve(m)
        opt.config.load_solution = False
        res = opt.solve(m)
        self.assertNotEqual(res.termination_condition, TerminationCondition.optimal)
        if opt_class is Ipopt:
            acceptable_termination_conditions = {TerminationCondition.infeasible,
                                                 TerminationCondition.unbounded}
        else:
            acceptable_termination_conditions = {TerminationCondition.infeasible,
                                                 TerminationCondition.infeasibleOrUnbounded}
        self.assertIn(res.termination_condition, acceptable_termination_conditions)
        self.assertAlmostEqual(m.x.value, None)
        self.assertAlmostEqual(m.y.value, None)
        self.assertTrue(res.best_feasible_objective is None)

    @parameterized.expand(input=all_solvers)
    def test_duals(self, name: str, opt_class: Type[PersistentSolver]):
        opt: PersistentSolver = opt_class()
        if not opt.available():
            raise unittest.SkipTest
        m = pe.ConcreteModel()
        m.x = pe.Var()
        m.y = pe.Var()
        m.obj = pe.Objective(expr=m.y)
        m.c1 = pe.Constraint(expr=m.y - m.x >= 0)
        m.c2 = pe.Constraint(expr=m.y + m.x - 2 >= 0)

        res = opt.solve(m)
        self.assertAlmostEqual(m.x.value, 1)
        self.assertAlmostEqual(m.y.value, 1)
        duals = opt.get_duals()
        self.assertAlmostEqual(duals[m.c1], 0.5)
        self.assertAlmostEqual(duals[m.c2], 0.5)

        duals = opt.get_duals(cons_to_load=[m.c1])
        self.assertAlmostEqual(duals[m.c1], 0.5)
        self.assertNotIn(m.c2, duals)

    @parameterized.expand(input=qcp_solvers)
    def test_mutable_quadratic_coefficient(self, name: str, opt_class: Type[PersistentSolver]):
        opt: PersistentSolver = opt_class()
        if not opt.available():
            raise unittest.SkipTest
        m = pe.ConcreteModel()
        m.x = pe.Var()
        m.y = pe.Var()
        m.a = pe.Param(initialize=1, mutable=True)
        m.b = pe.Param(initialize=-1, mutable=True)
        m.obj = pe.Objective(expr=m.x**2 + m.y**2)
        m.c = pe.Constraint(expr=m.y >= (m.a*m.x + m.b)**2)

        res = opt.solve(m)
        self.assertAlmostEqual(m.x.value, 0.41024548525899274, 4)
        self.assertAlmostEqual(m.y.value, 0.34781038127030117, 4)
        m.a.value = 2
        m.b.value = -0.5
        res = opt.solve(m)
        self.assertAlmostEqual(m.x.value, 0.10256137418973625, 4)
        self.assertAlmostEqual(m.y.value, 0.0869525991355825, 4)

    @parameterized.expand(input=qcp_solvers)
    def test_mutable_quadratic_objective(self, name: str, opt_class: Type[PersistentSolver]):
        opt: PersistentSolver = opt_class()
        if not opt.available():
            raise unittest.SkipTest
        m = pe.ConcreteModel()
        m.x = pe.Var()
        m.y = pe.Var()
        m.a = pe.Param(initialize=1, mutable=True)
        m.b = pe.Param(initialize=-1, mutable=True)
        m.c = pe.Param(initialize=1, mutable=True)
        m.d = pe.Param(initialize=1, mutable=True)
        m.obj = pe.Objective(expr=m.x**2 + m.c*m.y**2 + m.d*m.x)
        m.ccon = pe.Constraint(expr=m.y >= (m.a*m.x + m.b)**2)

        res = opt.solve(m)
        self.assertAlmostEqual(m.x.value, 0.2719178742733325, 4)
        self.assertAlmostEqual(m.y.value, 0.5301035741688002, 4)
        m.c.value = 3.5
        m.d.value = -1
        res = opt.solve(m)

        self.assertAlmostEqual(m.x.value, 0.6962249634573562, 4)
        self.assertAlmostEqual(m.y.value, 0.09227926676152151, 4)

    @parameterized.expand(input=all_solvers)
    def test_fixed_vars(self, name: str, opt_class: Type[PersistentSolver]):
        opt: PersistentSolver = opt_class()
        for treat_fixed_vars_as_params in [True, False]:
            opt.update_config.treat_fixed_vars_as_params = treat_fixed_vars_as_params
            if not opt.available():
                raise unittest.SkipTest
            m = pe.ConcreteModel()
            m.x = pe.Var()
            m.x.fix(0)
            m.y = pe.Var()
            a1 = 1
            a2 = -1
            b1 = 1
            b2 = 2
            m.obj = pe.Objective(expr=m.y)
            m.c1 = pe.Constraint(expr=m.y >= a1 * m.x + b1)
            m.c2 = pe.Constraint(expr=m.y >= a2 * m.x + b2)
            res = opt.solve(m)
            self.assertAlmostEqual(m.x.value, 0)
            self.assertAlmostEqual(m.y.value, 2)
            m.x.unfix()
            res = opt.solve(m)
            self.assertAlmostEqual(m.x.value, (b2 - b1) / (a1 - a2))
            self.assertAlmostEqual(m.y.value, a1 * (b2 - b1) / (a1 - a2) + b1)
            m.x.fix(0)
            res = opt.solve(m)
            self.assertAlmostEqual(m.x.value, 0)
            self.assertAlmostEqual(m.y.value, 2)
            m.x.value = 2
            res = opt.solve(m)
            self.assertAlmostEqual(m.x.value, 2)
            self.assertAlmostEqual(m.y.value, 3)
            m.x.value = 0
            res = opt.solve(m)
            self.assertAlmostEqual(m.x.value, 0)
            self.assertAlmostEqual(m.y.value, 2)

    @parameterized.expand(input=all_solvers)
    def test_fixed_vars_2(self, name: str, opt_class: Type[PersistentSolver]):
        opt: PersistentSolver = opt_class()
        opt.update_config.treat_fixed_vars_as_params = True
        if not opt.available():
            raise unittest.SkipTest
        m = pe.ConcreteModel()
        m.x = pe.Var()
        m.x.fix(0)
        m.y = pe.Var()
        a1 = 1
        a2 = -1
        b1 = 1
        b2 = 2
        m.obj = pe.Objective(expr=m.y)
        m.c1 = pe.Constraint(expr=m.y >= a1 * m.x + b1)
        m.c2 = pe.Constraint(expr=m.y >= a2 * m.x + b2)
        res = opt.solve(m)
        self.assertAlmostEqual(m.x.value, 0)
        self.assertAlmostEqual(m.y.value, 2)
        m.x.unfix()
        res = opt.solve(m)
        self.assertAlmostEqual(m.x.value, (b2 - b1) / (a1 - a2))
        self.assertAlmostEqual(m.y.value, a1 * (b2 - b1) / (a1 - a2) + b1)
        m.x.fix(0)
        res = opt.solve(m)
        self.assertAlmostEqual(m.x.value, 0)
        self.assertAlmostEqual(m.y.value, 2)
        m.x.value = 2
        res = opt.solve(m)
        self.assertAlmostEqual(m.x.value, 2)
        self.assertAlmostEqual(m.y.value, 3)
        m.x.value = 0
        res = opt.solve(m)
        self.assertAlmostEqual(m.x.value, 0)
        self.assertAlmostEqual(m.y.value, 2)

    @parameterized.expand(input=all_solvers)
    def test_fixed_vars_3(self, name: str, opt_class: Type[PersistentSolver]):
        opt: PersistentSolver = opt_class()
        opt.update_config.treat_fixed_vars_as_params = True
        if not opt.available():
            raise unittest.SkipTest
        m = pe.ConcreteModel()
        m.x = pe.Var()
        m.y = pe.Var()
        m.obj = pe.Objective(expr=m.x + m.y)
        m.c1 = pe.Constraint(expr=m.x == 2 / m.y)
        m.y.fix(1)
        res = opt.solve(m)
        self.assertAlmostEqual(m.x.value, 2)

    @parameterized.expand(input=nlp_solvers)
    def test_fixed_vars_4(self, name: str, opt_class: Type[PersistentSolver]):
        opt: PersistentSolver = opt_class()
        opt.update_config.treat_fixed_vars_as_params = True
        if not opt.available():
            raise unittest.SkipTest
        m = pe.ConcreteModel()
        m.x = pe.Var()
        m.y = pe.Var()
        m.obj = pe.Objective(expr=m.x**2 + m.y**2)
        m.c1 = pe.Constraint(expr=m.x == 2 / m.y)
        m.y.fix(1)
        res = opt.solve(m)
        self.assertAlmostEqual(m.x.value, 2)
        m.y.unfix()
        res = opt.solve(m)
        self.assertAlmostEqual(m.x.value, 2**0.5)
        self.assertAlmostEqual(m.y.value, 2**0.5)

    @parameterized.expand(input=all_solvers)
    def test_mutable_param_with_range(self, name: str, opt_class: Type[PersistentSolver]):
        opt: PersistentSolver = opt_class()
        if not opt.available():
            raise unittest.SkipTest
        try:
            import numpy as np
        except:
            raise unittest.SkipTest('numpy is not available')
        m = pe.ConcreteModel()
        m.x = pe.Var()
        m.y = pe.Var()
        m.a1 = pe.Param(initialize=0, mutable=True)
        m.a2 = pe.Param(initialize=0, mutable=True)
        m.b1 = pe.Param(initialize=0, mutable=True)
        m.b2 = pe.Param(initialize=0, mutable=True)
        m.c1 = pe.Param(initialize=0, mutable=True)
        m.c2 = pe.Param(initialize=0, mutable=True)
        m.obj = pe.Objective(expr=m.y)
        m.con1 = pe.Constraint(expr=(m.b1, m.y - m.a1 * m.x, m.c1))
        m.con2 = pe.Constraint(expr=(m.b2, m.y - m.a2 * m.x, m.c2))

        np.random.seed(0)
        params_to_test = [(np.random.uniform(0, 10), np.random.uniform(-10, 0),
                           np.random.uniform(-5, 2.5), np.random.uniform(-5, 2.5),
                           np.random.uniform(2.5, 10), np.random.uniform(2.5, 10), pe.minimize),
                          (np.random.uniform(0, 10), np.random.uniform(-10, 0),
                           np.random.uniform(-5, 2.5), np.random.uniform(-5, 2.5),
                           np.random.uniform(2.5, 10), np.random.uniform(2.5, 10), pe.maximize),
                          (np.random.uniform(0, 10), np.random.uniform(-10, 0),
                           np.random.uniform(-5, 2.5), np.random.uniform(-5, 2.5),
                           np.random.uniform(2.5, 10), np.random.uniform(2.5, 10), pe.minimize),
                          (np.random.uniform(0, 10), np.random.uniform(-10, 0),
                           np.random.uniform(-5, 2.5), np.random.uniform(-5, 2.5),
                           np.random.uniform(2.5, 10), np.random.uniform(2.5, 10), pe.maximize)]
        for (a1, a2, b1, b2, c1, c2, sense) in params_to_test:
            m.a1.value = float(a1)
            m.a2.value = float(a2)
            m.b1.value = float(b1)
            m.b2.value = float(b2)
            m.c1.value = float(c1)
            m.c2.value = float(c2)
            m.obj.sense = sense
            res: Results = opt.solve(m)
            self.assertEqual(res.termination_condition, TerminationCondition.optimal)
            if sense is pe.minimize:
                self.assertAlmostEqual(m.x.value, (b2 - b1) / (a1 - a2), 6)
                self.assertAlmostEqual(m.y.value, a1 * (b2 - b1) / (a1 - a2) + b1, 6)
                self.assertAlmostEqual(res.best_feasible_objective, m.y.value, 6)
                self.assertTrue(res.best_objective_bound <= m.y.value + 1e-12)
                duals = opt.get_duals()
                self.assertAlmostEqual(duals[m.con1], (1 + a1 / (a2 - a1)), 6)
                self.assertAlmostEqual(duals[m.con2], -a1 / (a2 - a1), 6)
            else:
                self.assertAlmostEqual(m.x.value, (c2 - c1) / (a1 - a2), 6)
                self.assertAlmostEqual(m.y.value, a1 * (c2 - c1) / (a1 - a2) + c1, 6)
                self.assertAlmostEqual(res.best_feasible_objective, m.y.value, 6)
                self.assertTrue(res.best_objective_bound >= m.y.value - 1e-12)
                duals = opt.get_duals()
                self.assertAlmostEqual(duals[m.con1], (1 + a1 / (a2 - a1)), 6)
                self.assertAlmostEqual(duals[m.con2], -a1 / (a2 - a1), 6)

    @parameterized.expand(input=all_solvers)
    def test_add_and_remove_vars(self, name: str, opt_class: Type[PersistentSolver]):
        opt = opt_class()
        if not opt.available():
            raise unittest.SkipTest
        m = pe.ConcreteModel()
        m.y = pe.Var(bounds=(-1, None))
        m.obj = pe.Objective(expr=m.y)
        opt.update_config.update_params = False
        opt.update_config.update_vars = False
        opt.update_config.update_constraints = False
        opt.update_config.update_named_expressions = False
        opt.update_config.check_for_new_or_removed_params = False
        opt.update_config.check_for_new_or_removed_constraints = False
        opt.update_config.check_for_new_or_removed_vars = False
        opt.config.load_solution = False
        res = opt.solve(m)
        self.assertEqual(res.termination_condition, TerminationCondition.optimal)
        opt.load_vars()
        self.assertAlmostEqual(m.y.value, -1)
        m.x = pe.Var()
        a1 = 1
        a2 = -1
        b1 = 2
        b2 = 1
        m.c1 = pe.Constraint(expr=(0, m.y - a1*m.x-b1, None))
        m.c2 = pe.Constraint(expr=(None, -m.y + a2*m.x+b2, 0))
        opt.add_variables([m.x])
        opt.add_constraints([m.c1, m.c2])
        res = opt.solve(m)
        self.assertEqual(res.termination_condition, TerminationCondition.optimal)
        opt.load_vars()
        self.assertAlmostEqual(m.x.value, (b2 - b1) / (a1 - a2))
        self.assertAlmostEqual(m.y.value, a1 * (b2 - b1) / (a1 - a2) + b1)
        opt.remove_constraints([m.c1, m.c2])
        opt.remove_variables([m.x])
        m.x.value = None
        res = opt.solve(m)
        self.assertEqual(res.termination_condition, TerminationCondition.optimal)
        opt.load_vars()
        self.assertEqual(m.x.value, None)
        self.assertAlmostEqual(m.y.value, -1)
        with self.assertRaises(Exception):
            opt.load_vars([m.x])

    @parameterized.expand(input=nlp_solvers)
    def test_exp(self, name: str, opt_class: Type[PersistentSolver]):
        opt = opt_class()
        if not opt.available():
            raise unittest.SkipTest
        m = pe.ConcreteModel()
        m.x = pe.Var()
        m.y = pe.Var()
        m.obj = pe.Objective(expr=m.x**2 + m.y**2)
        m.c1 = pe.Constraint(expr=m.y >= pe.exp(m.x))
        res = opt.solve(m)
        self.assertAlmostEqual(m.x.value, -0.42630274815985264)
        self.assertAlmostEqual(m.y.value, 0.6529186341994245)

    @parameterized.expand(input=nlp_solvers)
    def test_log(self, name: str, opt_class: Type[PersistentSolver]):
        opt = opt_class()
        if not opt.available():
            raise unittest.SkipTest
        m = pe.ConcreteModel()
        m.x = pe.Var(initialize=1)
        m.y = pe.Var()
        m.obj = pe.Objective(expr=m.x**2 + m.y**2)
        m.c1 = pe.Constraint(expr=m.y <= pe.log(m.x))
        res = opt.solve(m)
        self.assertAlmostEqual(m.x.value, 0.6529186341994245)
        self.assertAlmostEqual(m.y.value, -0.42630274815985264)

    @parameterized.expand(input=all_solvers)
    def test_with_numpy(self, name: str, opt_class: Type[PersistentSolver]):
        opt: PersistentSolver = opt_class()
        if not opt.available():
            raise unittest.SkipTest
        m = pe.ConcreteModel()
        m.x = pe.Var()
        m.y = pe.Var()
        m.obj = pe.Objective(expr=m.y)
        a1 = 1
        b1 = 3
        a2 = -2
        b2 = 1
        m.c1 = pe.Constraint(expr=(numpy.float64(0), m.y - numpy.int64(1) * m.x - numpy.float32(3), None))
        m.c2 = pe.Constraint(expr=(None, -m.y + numpy.int32(-2) * m.x + numpy.float64(1), numpy.float16(0)))
        res = opt.solve(m)
        self.assertEqual(res.termination_condition, TerminationCondition.optimal)
        self.assertAlmostEqual(m.x.value, (b2 - b1) / (a1 - a2))
        self.assertAlmostEqual(m.y.value, a1 * (b2 - b1) / (a1 - a2) + b1)

    @parameterized.expand(input=all_solvers)
    def test_bounds_with_params(self, name: str, opt_class: Type[PersistentSolver]):
        opt: PersistentSolver = opt_class()
        if not opt.available():
            raise unittest.SkipTest
        m = pe.ConcreteModel()
        m.y = pe.Var()
        m.p = pe.Param(mutable=True)
        m.y.setlb(m.p)
        m.p.value = 1
        m.obj = pe.Objective(expr=m.y)
        res = opt.solve(m)
        self.assertAlmostEqual(m.y.value, 1)
        m.p.value = -1
        res = opt.solve(m)
        self.assertAlmostEqual(m.y.value, -1)
        m.y.setlb(None)
        m.y.setub(m.p)
        m.obj.sense = pe.maximize
        m.p.value = 5
        res = opt.solve(m)
        self.assertAlmostEqual(m.y.value, 5)
        m.p.value = 4
        res = opt.solve(m)
        self.assertAlmostEqual(m.y.value, 4)
        m.y.setub(None)
        m.y.setlb(m.p)
        m.obj.sense = pe.minimize
        m.p.value = 3
        res = opt.solve(m)
        self.assertAlmostEqual(m.y.value, 3)

    @parameterized.expand(input=all_solvers)
    def test_solution_loader(self, name: str, opt_class: Type[PersistentSolver]):
        opt: PersistentSolver = opt_class()
        if not opt.available():
            raise unittest.SkipTest
        m = pe.ConcreteModel()
        m.x = pe.Var(bounds=(1, None))
        m.y = pe.Var()
        m.obj = pe.Objective(expr=m.y)
        m.c1 = pe.Constraint(expr=(0, m.y - m.x, None))
        m.c2 = pe.Constraint(expr=(0, m.y - m.x + 1, None))
        opt.config.load_solution = False
        res = opt.solve(m)
        self.assertIsNone(m.x.value)
        self.assertIsNone(m.y.value)
        res.solution_loader.load_vars()
        self.assertAlmostEqual(m.x.value, 1)
        self.assertAlmostEqual(m.y.value, 1)
        m.x.value = None
        m.y.value = None
        res.solution_loader.load_vars([m.y])
        self.assertIsNone(m.x.value)
        self.assertAlmostEqual(m.y.value, 1)
        primals = res.solution_loader.get_primals()
        self.assertIn(m.x, primals)
        self.assertIn(m.y, primals)
        self.assertAlmostEqual(primals[m.x], 1)
        self.assertAlmostEqual(primals[m.y], 1)
        primals = res.solution_loader.get_primals([m.y])
        self.assertNotIn(m.x, primals)
        self.assertIn(m.y, primals)
        self.assertAlmostEqual(primals[m.y], 1)
        reduced_costs = res.solution_loader.get_reduced_costs()
        self.assertIn(m.x, reduced_costs)
        self.assertIn(m.y, reduced_costs)
        self.assertAlmostEqual(reduced_costs[m.x], 1)
        self.assertAlmostEqual(reduced_costs[m.y], 0)
        reduced_costs = res.solution_loader.get_reduced_costs([m.y])
        self.assertNotIn(m.x, reduced_costs)
        self.assertIn(m.y, reduced_costs)
        self.assertAlmostEqual(reduced_costs[m.y], 0)
        duals = res.solution_loader.get_duals()
        self.assertIn(m.c1, duals)
        self.assertIn(m.c2, duals)
        self.assertAlmostEqual(duals[m.c1], 1)
        self.assertAlmostEqual(duals[m.c2], 0)
        duals = res.solution_loader.get_duals([m.c1])
        self.assertNotIn(m.c2, duals)
        self.assertIn(m.c1, duals)
        self.assertAlmostEqual(duals[m.c1], 1)

    @parameterized.expand(input=all_solvers)
    def test_time_limit(self, name: str, opt_class: Type[PersistentSolver]):
        opt: PersistentSolver = opt_class()
        if not opt.available():
            raise unittest.SkipTest
        from sys import platform
        if platform == 'win32':
            raise unittest.SkipTest

        N = 30
        m = pe.ConcreteModel()
        m.jobs = pe.Set(initialize=list(range(N)))
        m.tasks = pe.Set(initialize=list(range(N)))
        m.x = pe.Var(m.jobs, m.tasks, bounds=(0, 1))

        random.seed(0)
        coefs = list()
        lin_vars = list()
        for j in m.jobs:
            for t in m.tasks:
                coefs.append(random.uniform(0, 10))
                lin_vars.append(m.x[j, t])
        obj_expr = LinearExpression(linear_coefs=coefs, linear_vars=lin_vars, constant=0)
        m.obj = pe.Objective(expr=obj_expr, sense=pe.maximize)

        m.c1 = pe.Constraint(m.jobs)
        m.c2 = pe.Constraint(m.tasks)
        for j in m.jobs:
            expr = LinearExpression(linear_coefs=[1]*N, linear_vars=[m.x[j, t] for t in m.tasks], constant=0)
            m.c1[j] = expr == 1
        for t in m.tasks:
            expr = LinearExpression(linear_coefs=[1]*N, linear_vars=[m.x[j, t] for j in m.jobs], constant=0)
            m.c2[t] = expr == 1
        if type(opt) is Ipopt:
            opt.config.time_limit = 1e-6
        else:
            opt.config.time_limit = 0
        opt.config.load_solution = False
        res = opt.solve(m)
        if type(opt) is Cbc:  # I can't figure out why CBC is reporting max iter...
            self.assertIn(res.termination_condition, {TerminationCondition.maxIterations, TerminationCondition.maxTimeLimit})
        else:
            self.assertEqual(res.termination_condition, TerminationCondition.maxTimeLimit)

    @parameterized.expand(input=all_solvers)
    def test_objective_changes(self, name: str, opt_class: Type[PersistentSolver]):
        opt: PersistentSolver = opt_class()
        if not opt.available():
            raise unittest.SkipTest
        m = pe.ConcreteModel()
        m.x = pe.Var()
        m.y = pe.Var()
        m.c1 = pe.Constraint(expr=m.y >= m.x + 1)
        m.c2 = pe.Constraint(expr=m.y >= -m.x + 1)
        m.obj = pe.Objective(expr=m.y)
        res = opt.solve(m)
        self.assertAlmostEqual(res.best_feasible_objective, 1)
        m.obj = pe.Objective(expr=2*m.y)
        res = opt.solve(m)
        self.assertAlmostEqual(res.best_feasible_objective, 2)
        m.obj.expr = 3*m.y
        res = opt.solve(m)
        self.assertAlmostEqual(res.best_feasible_objective, 3)
        m.obj.sense = pe.maximize
        opt.config.load_solution = False
        res = opt.solve(m)
        self.assertIn(res.termination_condition, {TerminationCondition.unbounded,
                                                  TerminationCondition.infeasibleOrUnbounded})
        m.obj.sense = pe.minimize
        opt.config.load_solution = True
        m.obj = pe.Objective(expr=m.x*m.y)
        m.x.fix(2)
        res = opt.solve(m)
        self.assertAlmostEqual(res.best_feasible_objective, 6, 6)
        m.x.fix(3)
        res = opt.solve(m)
        self.assertAlmostEqual(res.best_feasible_objective, 12, 6)
        m.x.unfix()
        m.y.fix(2)
        m.x.setlb(-3)
        m.x.setub(5)
        res = opt.solve(m)
        self.assertAlmostEqual(res.best_feasible_objective, -2, 6)
        m.y.unfix()
        m.x.setlb(None)
        m.x.setub(None)
        m.e = pe.Expression(expr=2)
        m.obj = pe.Objective(expr=m.e * m.y)
        res = opt.solve(m)
        self.assertAlmostEqual(res.best_feasible_objective, 2)
        m.e.expr = 3
        res = opt.solve(m)
        self.assertAlmostEqual(res.best_feasible_objective, 3)
        opt.update_config.check_for_new_objective = False
        m.e.expr = 4
        res = opt.solve(m)
        self.assertAlmostEqual(res.best_feasible_objective, 4)

    @parameterized.expand(input=all_solvers)
    def test_domain(self, name: str, opt_class: Type[PersistentSolver]):
        opt: PersistentSolver = opt_class()
        if not opt.available():
            raise unittest.SkipTest
        m = pe.ConcreteModel()
        m.x = pe.Var(bounds=(1, None), domain=pe.NonNegativeReals)
        m.obj = pe.Objective(expr=m.x)
        res = opt.solve(m)
        self.assertAlmostEqual(res.best_feasible_objective, 1)
        m.x.setlb(-1)
        res = opt.solve(m)
        self.assertAlmostEqual(res.best_feasible_objective, 0)
        m.x.setlb(1)
        res = opt.solve(m)
        self.assertAlmostEqual(res.best_feasible_objective, 1)
        m.x.setlb(-1)
        m.x.domain = pe.Reals
        res = opt.solve(m)
        self.assertAlmostEqual(res.best_feasible_objective, -1)
        m.x.domain = pe.NonNegativeReals
        res = opt.solve(m)
        self.assertAlmostEqual(res.best_feasible_objective, 0)

    @parameterized.expand(input=mip_solvers)
    def test_domain_with_integers(self, name: str, opt_class: Type[PersistentSolver]):
        opt: PersistentSolver = opt_class()
        if not opt.available():
            raise unittest.SkipTest
        m = pe.ConcreteModel()
        m.x = pe.Var(bounds=(-1, None), domain=pe.NonNegativeIntegers)
        m.obj = pe.Objective(expr=m.x)
        res = opt.solve(m)
        self.assertAlmostEqual(res.best_feasible_objective, 0)
        m.x.setlb(0.5)
        res = opt.solve(m)
        self.assertAlmostEqual(res.best_feasible_objective, 1)
        m.x.setlb(-5.5)
        m.x.domain = pe.Integers
        res = opt.solve(m)
        self.assertAlmostEqual(res.best_feasible_objective, -5)
        m.x.domain = pe.Binary
        res = opt.solve(m)
        self.assertAlmostEqual(res.best_feasible_objective, 0)
        m.x.setlb(0.5)
        res = opt.solve(m)
        self.assertAlmostEqual(res.best_feasible_objective, 1)

<<<<<<< HEAD
    @parameterized.expand(input=all_solvers)
    def test_fixed_binaries(self, name: str, opt_class: Type[PersistentSolver]):
        opt: PersistentSolver = opt_class()
        if not opt.available():
            raise unittest.SkipTest
        m = pe.ConcreteModel()
        m.x = pe.Var(domain=pe.Binary)
        m.y = pe.Var()
        m.obj = pe.Objective(expr=m.y)
        m.c = pe.Constraint(expr=m.y >= m.x)
        m.x.fix(0)
        res = opt.solve(m)
        self.assertAlmostEqual(res.best_feasible_objective, 0)
        m.x.fix(1)
        res = opt.solve(m)
        self.assertAlmostEqual(res.best_feasible_objective, 1)

        opt: PersistentSolver = opt_class()
        opt.update_config.treat_fixed_vars_as_params = False
        m.x.fix(0)
        res = opt.solve(m)
        self.assertAlmostEqual(res.best_feasible_objective, 0)
        m.x.fix(1)
        res = opt.solve(m)
        self.assertAlmostEqual(res.best_feasible_objective, 1)
=======
    @parameterized.expand(input=mip_solvers)
    def test_with_gdp(self, name: str, opt_class: Type[PersistentSolver]):
        opt: PersistentSolver = opt_class()
        if not opt.available():
            raise unittest.SkipTest

        m = pe.ConcreteModel()
        m.x = pe.Var(bounds=(-10, 10))
        m.y = pe.Var(bounds=(-10, 10))
        m.obj = pe.Objective(expr=m.y)
        m.d1 = gdp.Disjunct()
        m.d1.c1 = pe.Constraint(expr=m.y >= m.x + 2)
        m.d1.c2 = pe.Constraint(expr=m.y >= -m.x + 2)
        m.d2 = gdp.Disjunct()
        m.d2.c1 = pe.Constraint(expr=m.y >= m.x + 1)
        m.d2.c2 = pe.Constraint(expr=m.y >= -m.x + 1)
        m.disjunction = gdp.Disjunction(expr=[m.d2, m.d1])
        pe.TransformationFactory("gdp.bigm").apply_to(m)

        res = opt.solve(m)
        self.assertAlmostEqual(res.best_feasible_objective, 1)
        self.assertAlmostEqual(m.x.value, 0)
        self.assertAlmostEqual(m.y.value, 1)

        opt: PersistentSolver = opt_class()
        opt.use_extensions = True
        res = opt.solve(m)
        self.assertAlmostEqual(res.best_feasible_objective, 1)
        self.assertAlmostEqual(m.x.value, 0)
        self.assertAlmostEqual(m.y.value, 1)
>>>>>>> 85e6fc09


@unittest.skipUnless(cmodel_available, 'appsi extensions are not available')
class TestLegacySolverInterface(unittest.TestCase):
    @parameterized.expand(input=all_solvers)
    def test_param_updates(self, name: str, opt_class: Type[PersistentSolver]):
        opt = pe.SolverFactory('appsi_' + name)
        if not opt.available(exception_flag=False):
            raise unittest.SkipTest
        m = pe.ConcreteModel()
        m.x = pe.Var()
        m.y = pe.Var()
        m.a1 = pe.Param(mutable=True)
        m.a2 = pe.Param(mutable=True)
        m.b1 = pe.Param(mutable=True)
        m.b2 = pe.Param(mutable=True)
        m.obj = pe.Objective(expr=m.y)
        m.c1 = pe.Constraint(expr=(0, m.y - m.a1*m.x - m.b1, None))
        m.c2 = pe.Constraint(expr=(None, -m.y + m.a2*m.x + m.b2, 0))
        m.dual = pe.Suffix(direction=pe.Suffix.IMPORT)

        params_to_test = [(1, -1, 2, 1), (1, -2, 2, 1), (1, -1, 3, 1)]
        for (a1, a2, b1, b2) in params_to_test:
            m.a1.value = a1
            m.a2.value = a2
            m.b1.value = b1
            m.b2.value = b2
            res = opt.solve(m)
            pe.assert_optimal_termination(res)
            self.assertAlmostEqual(m.x.value, (b2 - b1) / (a1 - a2))
            self.assertAlmostEqual(m.y.value, a1 * (b2 - b1) / (a1 - a2) + b1)
            self.assertAlmostEqual(m.dual[m.c1], (1 + a1 / (a2 - a1)))
            self.assertAlmostEqual(m.dual[m.c2], a1 / (a2 - a1))

    @parameterized.expand(input=all_solvers)
    def test_load_solutions(self, name: str, opt_class: Type[PersistentSolver]):
        opt = pe.SolverFactory('appsi_' + name)
        if not opt.available(exception_flag=False):
            raise unittest.SkipTest
        m = pe.ConcreteModel()
        m.x = pe.Var()
        m.obj = pe.Objective(expr=m.x)
        m.c = pe.Constraint(expr=(-1, m.x, 1))
        m.dual = pe.Suffix(direction=pe.Suffix.IMPORT)
        res = opt.solve(m, load_solutions=False)
        pe.assert_optimal_termination(res)
        self.assertIsNone(m.x.value)
        self.assertNotIn(m.c, m.dual)
        m.solutions.load_from(res)
        self.assertAlmostEqual(m.x.value, -1)
        self.assertAlmostEqual(m.dual[m.c], 1)<|MERGE_RESOLUTION|>--- conflicted
+++ resolved
@@ -963,7 +963,6 @@
         res = opt.solve(m)
         self.assertAlmostEqual(res.best_feasible_objective, 1)
 
-<<<<<<< HEAD
     @parameterized.expand(input=all_solvers)
     def test_fixed_binaries(self, name: str, opt_class: Type[PersistentSolver]):
         opt: PersistentSolver = opt_class()
@@ -989,7 +988,7 @@
         m.x.fix(1)
         res = opt.solve(m)
         self.assertAlmostEqual(res.best_feasible_objective, 1)
-=======
+
     @parameterized.expand(input=mip_solvers)
     def test_with_gdp(self, name: str, opt_class: Type[PersistentSolver]):
         opt: PersistentSolver = opt_class()
@@ -1020,7 +1019,6 @@
         self.assertAlmostEqual(res.best_feasible_objective, 1)
         self.assertAlmostEqual(m.x.value, 0)
         self.assertAlmostEqual(m.y.value, 1)
->>>>>>> 85e6fc09
 
 
 @unittest.skipUnless(cmodel_available, 'appsi extensions are not available')
