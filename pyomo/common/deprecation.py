#  ___________________________________________________________________________
#
#  Pyomo: Python Optimization Modeling Objects
#  Copyright 2017 National Technology and Engineering Solutions of Sandia, LLC
#  Under the terms of Contract DE-NA0003525 with National Technology and
#  Engineering Solutions of Sandia, LLC, the U.S. Government retains certain
#  rights in this software.
#  This software is distributed under the 3-clause BSD License.
#  ___________________________________________________________________________

"""This module provides utilities for deprecating functionality.

.. autosummary::

   deprecated
   deprecation_warning
   relocated_module_attribute
   RenamedClass
"""

import logging
import functools
import inspect
import itertools
import sys
import textwrap
import types

from pyomo.common.errors import DeveloperError

_doc_flag = '.. deprecated::'


def _default_msg(obj, user_msg, version, remove_in):
    """Generate the default deprecation message.

    See deprecated() function for argument details.
    """
    if user_msg is None:
        if inspect.isclass(obj):
            _obj = ' class'
        elif inspect.ismethod(obj):
            _obj = ' method'
        elif inspect.isfunction(obj) or inspect.isbuiltin(obj):
            _obj = ' function'
        else:
            # either @deprecated() an unknown type or called from
            # deprecation_warning()
            _obj = ''

        _qual = getattr(obj, '__qualname__', '') or ''
        if _qual.endswith('.__init__') or _qual.endswith('.__new__'):
            _obj = ' class'

        user_msg = 'This%s has been deprecated and may be removed in a ' \
                   'future release.' % (_obj,)
    comment = []
    if version:
        comment.append('deprecated in %s' % (version,))
    if remove_in:
        comment.append('will be removed in %s' % (remove_in))
    if comment:
        return user_msg + "  (%s)" % (', '.join(comment),)
    else:
        return user_msg


def _deprecation_docstring(obj, msg, version, remove_in):
    if version is None: # or version in ('','tbd','TBD'):
        raise DeveloperError("@deprecated missing initial version")
    return (
        '%s %s\n   %s\n'
        % (_doc_flag, version, _default_msg(obj, msg, None, remove_in))
    )


def _wrap_class(cls, msg, logger, version, remove_in):
    _doc = None
    # Note: __new_member__ is where enum.Enum buries the user's original
    # __new__ method
    for field in ('__new__', '__init__', '__new_member__'):
        _funcDoc = getattr(getattr(cls, field, None), '__doc__', '') or ''
        _flagIdx = _funcDoc.find(_doc_flag)
        if _flagIdx >= 0:
            _doc = _funcDoc[_flagIdx:]
            break
    # Note: test msg is not None to revert back to the user-supplied
    # message.  Checking the fields is still useful as it lets us know
    # if there is already a deprecation message on either new or init.
    if msg is not None or _doc is None:
        _doc = _deprecation_docstring(cls, msg, version, remove_in)
    if cls.__doc__:
        _doc = cls.__doc__ + '\n\n' + _doc
    cls.__doc__ = 'DEPRECATED.\n\n' + _doc

    if _flagIdx < 0:
        # No deprecation message on __init__ or __new__: go through and
        # find the "most derived" implementation of either __new__ or
        # __init__ and wrap that (breaking ties in favor of __init__)
        field = '__init__'
        for c in cls.__mro__:
            for f in ('__init__', '__new__'):
                if getattr(c, f, None) is not getattr(cls, f, None):
                    field = f
        setattr(cls, field, _wrap_func(
            getattr(cls, field), msg, logger, version, remove_in))
    return cls


def _wrap_func(func, msg, logger, version, remove_in):
    message = _default_msg(func, msg, version, remove_in)

    @functools.wraps(func, assigned=(
        '__module__', '__name__', '__qualname__', '__annotations__'))
    def wrapper(*args, **kwargs):
        deprecation_warning(message, logger)
        return func(*args, **kwargs)

    wrapper.__doc__ = 'DEPRECATED.\n\n'
    _doc = func.__doc__ or ''
    if _doc:
        wrapper.__doc__ += _doc + '\n\n'
    wrapper.__doc__ += _deprecation_docstring(func, msg, version, remove_in)
    return wrapper

def _find_calling_frame(module_offset):
    g = [globals()]
    calling_frame = inspect.currentframe().f_back
    while calling_frame is not None:
        if calling_frame.f_globals is g[-1]:
            calling_frame = calling_frame.f_back
        elif len(g) < module_offset:
            g.append(calling_frame.f_globals)
        else:
            break
    return calling_frame

def deprecation_warning(msg, logger=None, version=None,
                        remove_in=None, calling_frame=None):
    """Standardized formatter for deprecation warnings

    This is a standardized routine for formatting deprecation warnings
    so that things look consistent and "nice".

    Args:
        msg (str): the deprecation message to format

        logger (str): the logger to use for emitting the warning
            (default: the calling pyomo package, or "pyomo")

        version (str): [required] the version in which the decorated
            object was deprecated.  General practice is to set version
            to '' or 'TBD' during development and update it to the
            actual release as part of the release process.

        remove_in (str): the version in which the decorated object will be
            removed from the code.

        calling_frame (frame): the original frame context that triggered
            the deprecation warning.

    """
    if logger is None:
        if calling_frame is not None:
            cf = calling_frame
        else:
            # The relevant module is the one that holds the
            # function/method that called deprecation_warning
            cf = _find_calling_frame(1)
        if cf is not None:
            logger = cf.f_globals['__package__']
            if logger is not None and not logger.startswith('pyomo'):
                logger = None
        if logger is None:
            logger = 'pyomo'

    msg = textwrap.fill(
        'DEPRECATED: %s' % (_default_msg(None, msg, version, remove_in),),
        width=70)
    if calling_frame is None:
<<<<<<< HEAD
        # Walk up the call stack until we find a frame that is not in
        # this module
        g = globals()
        calling_frame = inspect.currentframe().f_back
        while calling_frame is not None and calling_frame.f_globals is g:
            calling_frame = calling_frame.f_back
=======
        # The useful thing to let the user know is what called the
        # function that generated the deprecation warning.  The current
        # globals() is *this* module.  Walking up the stack to find the
        # frame where the globals() changes tells us the module that is
        # issuing the deprecation warning.  As we assume that *that*
        # module will not trigger its own deprecation warnings, we will
        # walk farther up until the globals() changes again.
        calling_frame = _find_calling_frame(2)
>>>>>>> f64f554b
    if calling_frame is not None:
        info = inspect.getframeinfo(calling_frame)
        msg += "\n(called from %s:%s)" % (info.filename.strip(), info.lineno)

    logging.getLogger(logger).warning(msg)


def deprecated(msg=None, logger=None, version=None, remove_in=None):
    """Decorator to indicate that a function, method or class is deprecated.

    This decorator will cause a warning to be logged when the wrapped
    function or method is called, or when the deprecated class is
    constructed.  This decorator also updates the target object's
    docstring to indicate that it is deprecated.

    Args:
        msg (str): a custom deprecation message (default: "This
            {function|class} has been deprecated and may be
            removed in a future release.")

        logger (str): the logger to use for emitting the warning
            (default: the calling pyomo package, or "pyomo")

        version (str): [required] the version in which the decorated
            object was deprecated.  General practice is to set version
            to '' or 'TBD' during development and update it to the
            actual release as part of the release process.

        remove_in (str): the version in which the decorated object will be
            removed from the code.

    """
    def wrap(obj):
        if inspect.isclass(obj):
            return _wrap_class(obj, msg, logger, version, remove_in)
        else:
            return _wrap_func(obj, msg, logger, version, remove_in)
    return wrap


def _import_object(name, target, version, remove_in):
    from importlib import import_module
    modname, targetname = target.rsplit('.',1)
    _object = getattr(import_module(modname), targetname)
    if inspect.isclass(_object):
        _type = 'class'
    elif inspect.isfunction(_object):
        _type = 'function'
    else:
        _type = 'attribute'
    deprecation_warning(
<<<<<<< HEAD
        "the '%s' %s has been moved to '%s'" % (name, _type, target),
        version=version, remove_in=remove_in)
    return _object

=======
        "the '%s' class has been moved to '%s'.  Please update your import."
        % (name, target), version=version, remove_in=remove_in)
    return getattr(import_module(modname), targetname)
>>>>>>> f64f554b

class _ModuleGetattrBackport_27(object):
    """Backport for support of module.__getattr__


    Beginning in Python 3.7, modules support the declaration of a
    module-scoped __getattr__ and __dir__ to allow for the dynamic
    resolution of module attributes.  This class wraps the module class
    and implements `__getattr__`.  As it declares no local
    attributes, all module attribute accesses incur a slight runtime
    penalty (one extra function call).

    """
    def __init__(self, module):
        # Wrapped module needs to be a local attribute.  Everything else
        # is delegated to the inner module type
        super(_ModuleGetattrBackport_27, self).__setattr__(
            '_wrapped_module', module)

    def __getattr__(self, name):
        try:
            return getattr(self._wrapped_module, name)
        except AttributeError:
            info = self._wrapped_module.__relocated_attrs__.get(name, None)
            if info is not None:
                target_obj = _import_object(name, *info)
                setattr(self, name, target_obj)
                return target_obj
            raise

    def __dir__(self):
        return dir(self._wrapped_module)

    def __setattr__(self, name, val):
        setattr(self._wrapped_module, name, val)

class _ModuleGetattrBackport_35(types.ModuleType):
    """Backport for support of module.__getattr__

    Beginning in Python 3.7, modules support the declaration of a
    module-scoped __getattr__ and __dir__ to allow for the dynamic
    resolution of module attributes.  This class derives from
    types.ModuleType and implements `__getattr__`.  As it is a direct
    replacement for types.ModuleType (i.e., we can reassign the already
    loaded module to this type, it is more efficient that the
    ModuleGetattrBackport_27 class which must wrap the already loaded
    module.

    """
    def __getattr__(self, name):
        info = self.__relocated_attrs__.get(name, None)
        if info is not None:
            target_obj = _import_object(name, *info)
            setattr(self, name, target_obj)
            return target_obj
        raise AttributeError("module '%s' has no attribute '%s'"
                             % (self.__name__, name))

def relocated_module_attribute(local, target, version, remove_in=None):
    """Provide a deprecation path for moved / renamed module attributes

    This function declares that a local module attribute has been moved
    to another location.  For Python 3.7+, it leverages a
    module.__getattr__ method to manage the deferred import of the
    object from the new location (on request), as well as emitting the
    deprecation warning.

    It contains backports of the __getattr__ functionality for earlier
    versions of Python (although the implementation for 3.5+ is more
    efficient that the implementation for 2.7+)

    Parameters
    ----------
    local: str
        The original (local) name of the relocated attribute
    target: str
        The new absolute import name of the relocated attribute
    version: str
        The Pyomo version when this move was released
        (passed to deprecation_warning)
    remove_in: str
        The Pyomo version when this deprecation path will be removed
        (passed to deprecation_warning)
    """
    _module = sys.modules[inspect.currentframe().f_back.f_globals['__name__']]
    if not hasattr(_module, '__relocated_attrs__'):
        _module.__relocated_attrs__ = {}
        if sys.version_info >= (3,7):
            _relocated = _module.__relocated_attrs__
            _mod_getattr = getattr(_module, '__getattr__', None)
            def __getattr__(name):
                info = _relocated.get(name, None)
                if info is not None:
                    target_obj = _import_object(name, *info)
                    setattr(_module, name, target_obj)
                    return target_obj
                elif _mod_getattr is not None:
                    return _mod_getattr(name)
                raise AttributeError("module '%s' has no attribute '%s'"
                                     % (_module.__name__, name))
            _module.__getattr__ = __getattr__
        elif sys.version_info >= (3,5):
            # If you run across a case where this assertion fails
            # (because someone else has messed with the module type), we
            # could add logic to use the _ModuleGetattrBackport_27 class
            # to wrap the module.  However, as I believe that this will
            # never happen in Pyomo, it is not worth adding unused
            # functionality at this point
            assert _module.__class__ is types.ModuleType
            _module.__class__ = _ModuleGetattrBackport_35
        else: # sys.version_info >= (2,7):
            _module = sys.modules[_module.__name__] \
                      = _ModuleGetattrBackport_27(_module)
    _module.__relocated_attrs__[local] = (target, version, remove_in)


class RenamedClass(type):
    """Metaclass to provide a deprecation path for renamed classes

    This metaclass provides a mechanism for renaming old classes while
    still preserving isinstance / issubclass relationships.

    Example
    -------
        >>> from pyomo.common.deprecation import RenamedClass
        >>> class NewClass(object):
        ...     pass
        >>> class OldClass(metaclass=RenamedClass):
        ...     __renamed__new_class__ = NewClass
        ...     __renamed__version__ = '6.0'

        Deriving from the old class generates a warning:

        >>> class DerivedOldClass(OldClass):
        ...     pass
        WARNING: DEPRECATED: Declaring class 'DerivedOldClass' derived from
            'OldClass'. The class 'OldClass' has been renamed to 'NewClass'
            (deprecated in 6.0) ...

        As does instantiating the old class:

        >>> old = OldClass()
        WARNING: DEPRECATED: Instantiating class 'OldClass'.  The class
            'OldClass' has been renamed to 'NewClass'  (deprecated in 6.0) ...

        Finally, isinstance and issubclass still work, for example:

        >>> isinstance(old, NewClass)
        True
        >>> class NewSubclass(NewClass):
        ...     pass
        >>> new = NewSubclass()
        >>> isinstance(new, OldClass)
        WARNING: DEPRECATED: Checking type relative to 'OldClass'.  The class
            'OldClass' has been renamed to 'NewClass'  (deprecated in 6.0) ...
        True

    """
    def __new__(cls, name, bases, classdict, *args, **kwargs):
        new_class = classdict.get('__renamed__new_class__', None)
        if new_class is not None:
            def __renamed__new__(cls, *args, **kwargs):
                cls.__renamed__warning__(
                    "Instantiating class '%s'." % (cls.__name__,))
                return new_class(*args, **kwargs)
            classdict['__new__'] = __renamed__new__

            def __renamed__warning__(msg):
                version = classdict.get('__renamed__version__')
                remove_in = classdict.get('__renamed__remove_in__')
                deprecation_warning(
                    "%s  The class '%s' has been renamed to '%s'." % (
                        msg, name, new_class.__name__),
                    version=version, remove_in=remove_in,
                    calling_frame=_find_calling_frame(1))
            classdict['__renamed__warning__'] = __renamed__warning__

            if '__renamed__version__' not in classdict:
                raise TypeError(
                    "Declaring class '%s' using the RenamedClass metaclass, "
                    "but without specifying the __renamed__version__ class "
                    "attribute" % (name,))

        renamed_bases = []
        for base in bases:
            new_class = getattr(base, '__renamed__new_class__', None)
            if new_class is not None:
                base.__renamed__warning__(
                    "Declaring class '%s' derived from '%s'." % (
                        name, base.__name__,))
                base = new_class
                # Flag that this class is derived from a renamed class
                classdict.setdefault('__renamed__new_class__', None)
            # Avoid duplicates (in case someone does a diamond between
            # the renamed class and [a class dervied from] the new
            # class)
            if base not in renamed_bases:
                renamed_bases.append(base)

        # Add the new class as a "base class" of the renamed class (this
        # makes issubclass(renamed, new_class) work correctly).  As we
        # still never create an actual instance of renamed, this doesn't
        # affect the API)
        if new_class is not None and new_class not in renamed_bases:
            renamed_bases.append(new_class)

        if new_class is None and '__renamed__new_class__' not in classdict:
            if not any(hasattr(base, '__renamed__new_class__') for mro in
                       itertools.chain.from_iterable(
                           base.__mro__ for base in renamed_bases)):
                raise TypeError(
                    "Declaring class '%s' using the RenamedClass metaclass, "
                    "but without specifying the __renamed__new_class__ class "
                    "attribute" % (name,))

        return super().__new__(
            cls, name, tuple(renamed_bases), classdict, *args, **kwargs)

    def __instancecheck__(cls, instance):
        # Note: the warning is issued by subclasscheck
        return any(cls.__subclasscheck__(c)
            for c in {type(instance), instance.__class__})

    def __subclasscheck__(cls, subclass):
        if hasattr(cls, '__renamed__warning__'):
            cls.__renamed__warning__(
                "Checking type relative to '%s'." % (cls.__name__,))
        if subclass is cls:
            return True
        elif getattr(cls, '__renamed__new_class__') is not None:
            return issubclass(subclass, getattr(cls, '__renamed__new_class__'))
        else:
            return super().__subclasscheck__(subclass)<|MERGE_RESOLUTION|>--- conflicted
+++ resolved
@@ -178,14 +178,6 @@
         'DEPRECATED: %s' % (_default_msg(None, msg, version, remove_in),),
         width=70)
     if calling_frame is None:
-<<<<<<< HEAD
-        # Walk up the call stack until we find a frame that is not in
-        # this module
-        g = globals()
-        calling_frame = inspect.currentframe().f_back
-        while calling_frame is not None and calling_frame.f_globals is g:
-            calling_frame = calling_frame.f_back
-=======
         # The useful thing to let the user know is what called the
         # function that generated the deprecation warning.  The current
         # globals() is *this* module.  Walking up the stack to find the
@@ -194,7 +186,6 @@
         # module will not trigger its own deprecation warnings, we will
         # walk farther up until the globals() changes again.
         calling_frame = _find_calling_frame(2)
->>>>>>> f64f554b
     if calling_frame is not None:
         info = inspect.getframeinfo(calling_frame)
         msg += "\n(called from %s:%s)" % (info.filename.strip(), info.lineno)
@@ -246,16 +237,9 @@
     else:
         _type = 'attribute'
     deprecation_warning(
-<<<<<<< HEAD
-        "the '%s' %s has been moved to '%s'" % (name, _type, target),
-        version=version, remove_in=remove_in)
+        "the '%s' %s has been moved to '%s'.  Please update your import."
+        % (name, _type, target), version=version, remove_in=remove_in)
     return _object
-
-=======
-        "the '%s' class has been moved to '%s'.  Please update your import."
-        % (name, target), version=version, remove_in=remove_in)
-    return getattr(import_module(modname), targetname)
->>>>>>> f64f554b
 
 class _ModuleGetattrBackport_27(object):
     """Backport for support of module.__getattr__
