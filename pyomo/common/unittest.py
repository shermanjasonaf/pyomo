#  ___________________________________________________________________________
#
#  Pyomo: Python Optimization Modeling Objects
#  Copyright 2017 National Technology and Engineering Solutions of Sandia, LLC
#  Under the terms of Contract DE-NA0003525 with National Technology and
#  Engineering Solutions of Sandia, LLC, the U.S. Government retains certain
#  rights in this software.
#  This software is distributed under the 3-clause BSD License.
#  ___________________________________________________________________________
#
#  Part of this module was originally developed as part of the PyUtilib project
#  Copyright (c) 2008 Sandia Corporation.
#  This software is distributed under the BSD License.
#  Under the terms of Contract DE-AC04-94AL85000 with Sandia Corporation,
#  the U.S. Government retains certain rights in this software.
#  ___________________________________________________________________________

import enum
import logging
import sys
<<<<<<< HEAD
import os
import platform
import argparse
import subprocess
from io import StringIO

# Import base classes privately (so that we have handles on them)
import pyutilib.th.pyunit as _pyunit
from pyutilib.th.pyunit import unittest as _unittest
=======
from io import StringIO
>>>>>>> cc742943

# Now, import the base unittest environment.  We will override things
# specifically later
from unittest import *
import unittest as _unittest

from pyomo.common.collections import Mapping, Sequence
from pyomo.common.tee import capture_output

# This augments the unittest exports with two additional decorators
__all__ = _unittest.__all__ + ['category', 'nottest']

from unittest import mock

def _category_to_tuple(_cat):
    _cat = str(_cat).lower().strip()
    if _cat.endswith('=0') or _cat.endswith('=1'):
        _val = int(_cat[-1])
        _cat = _cat[:-2]
    else:
        _val = 1
    if _cat and _cat[0] in '!~-':
        _val = 1 - _val
        _cat = _cat[1:]
    return _cat, _val

def category(*args, **kwargs):
    # Get the set of categories for this test
    _categories = {}
    for cat in args:
        _cat, _val = _category_to_tuple(cat)
        if not _cat:
            continue
        _categories[_cat] = _val

    # Note: we used to try and short-circuit the nosetest test selection
    # and return test skips for tests that couldn't/wouldn't be run.
    # However, this code was unreliable, as categories could be set by
    # both decorating the TestCase (class) and the function.  As a
    # result, we will just rely on nosetest to do the right thing.

    def _id(func):
        if hasattr(func, '__mro__') and TestCase in func.__mro__:
            # @category() called on a TestCase class
            if len(_categories) > (1 if 'fragile' in _categories else 0):
                for c,v in func.unspecified_categories.items():
                    setattr(func, c, v)
                    _categories.setdefault(c, v)
            default_updates = {}
            for c,v in _categories.items():
                if c in func.unspecified_categories:
                    default_updates[c] = v
                setattr(func, c, v)
            if default_updates:
                for fcn in func.__dict__.values():
                    if hasattr(fcn, '_categories'):
                        for c,v in default_updates.items():
                            if c not in fcn._categories:
                                setattr(fcn, c, v)
        else:
            # This is a (currently unbound) method definition
            if len(_categories) > (1 if 'fragile' in _categories else 0):
                for c,v in TestCase.unspecified_categories.items():
                    setattr(func, c, v)
            for c,v in _categories.items():
                setattr(func, c, v)
            setattr(func, '_categories', _categories)
        return func
    return _id


try:
    from nose.tools import nottest
except ImportError:

    def nottest(func):
        """Decorator to mark a function or method as *not* a test"""
        func.__test__ = False
        return func


def _runner(q, qualname):
    "Utility wrapper for running functions, used by timeout()"
    resultType = _RunnerResult.call
    if q in _runner.data:
        fcn, args, kwargs = _runner.data[q]
    elif isinstance(qualname, str):
        # Use unittest to instantiate the TestCase and run it
        resultType = _RunnerResult.unittest
        def fcn():
            s = _unittest.TestLoader().loadTestsFromName(qualname)
            r = _unittest.TestResult()
            s.run(r)
            return r.errors + r.failures, r.skipped
        args = ()
        kwargs = {}
    else:
        qualname, fcn, args, kwargs = qualname
    _runner.data[qualname] = None
    OUT = StringIO()
    try:
        with capture_output(OUT):
            result = fcn(*args, **kwargs)
        q.put((resultType, result, OUT.getvalue()))
    except:
        import traceback
        etype, e, tb = sys.exc_info()
        if not isinstance(e, AssertionError):
            e = etype("%s\nOriginal traceback:\n%s" % (
                e, ''.join(traceback.format_tb(tb))))
        q.put((_RunnerResult.exception, e, OUT.getvalue()))
    finally:
        _runner.data.pop(qualname)

# Data structure for passing functions/arguments to the _runner
# without forcing them to be pickled / unpickled
_runner.data = {}

class _RunnerResult(enum.Enum):
    exception = 0
    call = 1
    unittest = 2


def timeout(seconds, require_fork=False):
    """Function decorator to timeout the decorated function.

    This decorator will wrap a function call with a timeout, returning
    the result of the wrapped function.  The timeout is implemented
    using multiprocessing to execute the function in a forked process.
    If the wrapped function raises an exception, then the exception will
    be re-raised in this process.  If the function times out, a
    :python:`TimeoutError` will be raised.

    Note that as this method uses multiprocessing, the wrapped function
    should NOT spawn any subprocesses.  The timeout is implemented using
    `multiprocessing.Process.terminate()`, which sends a SIGTERM signal
    to the subprocess.  Any spawned subprocesses are not collected and
    will be orphaned and left running.

    Parameters
    ----------
    seconds: float
        Number of seconds to wait before timing out the function

    Examples
    --------
    >>> import pyomo.common.unittest as unittest
    >>> @unittest.timeout(1)
    ... def test_function():
    ...     return 42
    >>> test_function()
    42

    >>> @unittest.timeout(0.01)
    ... def test_function():
    ...     while 1:
    ...         pass
    >>> test_function()
    Traceback (most recent call last):
        ...
    TimeoutError: test timed out after 0.01 seconds

    """
    import functools
    import multiprocessing
    import queue
    def timeout_decorator(fcn):
        @functools.wraps(fcn)
        def test_timer(*args, **kwargs):
            qualname = '%s.%s' % (fcn.__module__, fcn.__qualname__)
            if qualname in _runner.data:
                return fcn(*args, **kwargs)
            if require_fork and multiprocessing.get_start_method() != 'fork':
                raise _unittest.SkipTest(
                    "timeout requires unavailable fork interface")

            q = multiprocessing.Queue()
            if multiprocessing.get_start_method() == 'fork':
                # Option 1: leverage fork if possible.  This minimizes
                # the reliance on serialization and ensures that the
                # wrapped function operates in the same environment.
                _runner.data[q] = (fcn, args, kwargs)
                runner_args = (q, qualname)
            elif (args and fcn.__name__.startswith('test')
                  and _unittest.case.TestCase in args[0].__class__.__mro__):
                # Option 2: this is wrapping a unittest.  Re-run
                # unittest in the child process with this function as
                # the sole target.  This ensures that things like setUp
                # and tearDown are correctly called.
                runner_args = (q, qualname)
            else:
                # Option 3: attempt to serialize the function and all
                # arguments and send them to the (spawned) child
                # process.  The wrapped function cannot count on any
                # environment configuration that it does not set up
                # itself.
                runner_args = (q, (qualname, test_timer, args, kwargs))
            test_proc = multiprocessing.Process(
                target=_runner, args=runner_args)
            test_proc.daemon = True
            try:
                test_proc.start()
            except:
                if type(runner_args[1]) is tuple:
                    logging.getLogger(__name__).error(
                        "Exception raised spawning timeout subprocess "
                        "on a platform that does not support 'fork'.  "
                        "It is likely that either the wrapped function or "
                        "one of its arguments is not serializable")
                raise
            try:
                resultType, result, stdout = q.get(True, seconds)
            except queue.Empty:
                test_proc.terminate()
                raise TimeoutError(
                    "test timed out after %s seconds" % (seconds,)) from None
            finally:
                _runner.data.pop(q, None)
            sys.stdout.write(stdout)
            test_proc.join()
            if resultType == _RunnerResult.call:
                return result
            elif resultType == _RunnerResult.unittest:
                for name, msg in result[0]:
                    with args[0].subTest(name):
                        raise args[0].failureException(msg)
                for name, msg in result[1]:
                    with args[0].subTest(name):
                        args[0].skipTest(msg)
            else:
                raise result
        return test_timer
    return timeout_decorator


class TestCase(_unittest.TestCase):
    """A Pyomo-specific class whose instances are single test cases.

    This class derives from unittest.TestCase and provides the following
    additional functionality:
      - extended suport for test categories
      - additional assertions:
        * :py:meth:`assertStructuredAlmostEqual`

    unittest.TestCase documentation
    -------------------------------
    """
    __doc__ += _unittest.TestCase.__doc__
    smoke = 1
    nightly = 1
    expensive = 0
    fragile = 0
    # pyutilib_th will need to be changed to pyomo_unittest after
    # rewriting the test driver
    pyutilib_th = 1
    _default_categories = True
    unspecified_categories = {
        'smoke':0, 'nightly':0, 'expensive':0, 'fragile':0 }


    @staticmethod
    def parse_categories(category_string):
        return tuple(
            tuple(_category_to_tuple(_cat) for _cat in _set.split(','))
            for _set in category_string.split()
        )

    @staticmethod
    def categories_to_string(categories):
        return ' '.join(','.join("%s=%s" % y for y in x) for x in categories)

    def shortDescription(self):
        # Disable nose's use of test docstrings for the test description.
        return None

    def assertStructuredAlmostEqual(self, first, second,
                                    places=None, msg=None, delta=None,
                                    reltol=None, abstol=None,
                                    allow_second_superset=False):
        """Test that first and second are equal up to a tolerance

        This compares first and second using both an absolute (`abstol`) and
        relative (`reltol`) tolerance.  It will recursively descend into
        Sequence and Mapping containers (allowing for the relative
        comparison of structured data including lists and dicts).

        `places` and `delta` is supported for compatibility with
        assertAlmostEqual.  If `places` is supplied, `abstol` is
        computed as `10**-places`.  `delta` is an alias for `abstol`.

        If none of {`abstol`, `reltol`, `places`, `delta`} are specified,
        `reltol` defaults to 1e-7.

        If `allow_second_superset` is True, then:

          - only key/value pairs found in mappings in `first` are
            compared to `second` (allowing mappings in `second` to
            contain extra keys)

          - only values found in sequences in `first` are compared to
            `second` (allowing sequences in `second` to contain extra
            values)

        The relative error is computed for numerical values as
            `abs(first - second) / max(abs(first), abs(second))`,
        only when first != second (thereby avoiding divide-by-zero errors).

        Parameters
        ----------
        first:
            the first value to compare
        second:
            the second value to compare
        places: int
            `first` and `second` are considered equivalent if their
            difference is between `places` decimal places; equivalent to
            `abstol = 10**-places` (included for compatibility with
            assertAlmostEqual)
        msg: str
            the message to raise on failure
        delta: float
            alias for `abstol`
        abstol: float
            the absolute tolerance.  `first` and `second` are considered
            equivalent if their absolute difference is less than `abstol`
        reltol: float
            the relative tolerance.  `first` and `second` are considered
            equivalent if their absolute difference divided by the
            largest of `first` and `second` is less than `reltol`
        allow_second_superset: bool
            If True, then extra entries in containers found on second
            will not trigger a failure.

        """
        if sum(1 for _ in (places, delta, abstol) if _ is not None) > 1:
            raise ValueError("Cannot specify more than one of "
                             "{places, delta, abstol}")

        if places is not None:
            abstol = 10**(-places)
        if delta is not None:
            abstol = delta
        if abstol is None and reltol is None:
            reltol = 10**-7

        fail = None
        try:
            self._assertStructuredAlmostEqual(
                first, second, abstol, reltol, not allow_second_superset)
        except self.failureException as e:
            fail = self._formatMessage(
                msg,
                "%s\n    Found when comparing with tolerance "
                "(abs=%s, rel=%s):\n"
                "        first=%s\n        second=%s" % (
                    str(e),
                    abstol,
                    reltol,
                    _unittest.case.safe_repr(first),
                    _unittest.case.safe_repr(second),
                ))

        if fail:
            raise self.failureException(fail)


    def _assertStructuredAlmostEqual(self, first, second,
                                     abstol, reltol, exact):
        """Recursive implementation of assertStructuredAlmostEqual"""

        args = (first, second)
        if all(isinstance(_, Mapping) for _ in args):
            if exact and len(first) != len(second):
                raise self.failureException(
                    "mappings are different sizes (%s != %s)" % (
                        len(first),
                        len(second),
                    ))
            for key in first:
                if key not in second:
                    raise self.failureException(
                        "key (%s) from first not found in second" % (
                            _unittest.case.safe_repr(key),
                        ))
                try:
                    self._assertStructuredAlmostEqual(
                        first[key], second[key], abstol, reltol, exact)
                except self.failureException as e:
                    raise self.failureException(
                        "%s\n    Found when comparing key %s" % (
                            str(e), _unittest.case.safe_repr(key)))
            return # PASS!

        elif any(isinstance(_, str) for _ in args):
            if first == second:
                return # PASS!

        elif all(isinstance(_, Sequence) for _ in args):
            # Note that Sequence includes strings
            if exact and len(first) != len(second):
                raise self.failureException(
                    "sequences are different sizes (%s != %s)" % (
                        len(first),
                        len(second),
                    ))
            for i, (f, s) in enumerate(zip(first, second)):
                try:
                    self._assertStructuredAlmostEqual(
                        f, s, abstol, reltol, exact)
                except self.failureException as e:
                    raise self.failureException(
                        "%s\n    Found at position %s" % (str(e), i))
            return # PASS!

        else:
            if first == second:
                return
            try:
                f = float(first)
                s = float(second)
                diff = abs(f - s)
                if abstol is not None and diff <= abstol:
                    return # PASS!
                if reltol is not None and diff / max(abs(f), abs(s)) <= reltol:
                    return # PASS!
            except:
                pass

        raise self.failureException(
            "%s !~= %s" % (
                _unittest.case.safe_repr(first),
                _unittest.case.safe_repr(second),
            ))


def buildParser():
    parser = argparse.ArgumentParser(usage='python -m pyomo.common.unittest [TARGETS] [OPTIONS] <dirs>')

    parser.add_argument(
        'targets',
        action='store',
        nargs='*',
        default='pyomo',
        help='Packages to test')
    parser.add_argument(
        '-v',
        '--verbose',
        action='store_true',
        dest='verbose',
        help='Verbose output')
    parser.add_argument(
        '--cat',
        '--category',
        action='append',
        dest='cat',
        default=[],
        help='Specify the test category')
    parser.add_argument('--xunit',
        action='store_true',
        dest='xunit',
        help='Enable the nose XUnit plugin')
    parser.add_argument('--dry-run',
        action='store_true',
        dest='dryrun',
        help='Dry run: collect but do not execute the tests')
    return parser


def runtests(options):

    import pyomo
    basedir = os.path.dirname(pyomo.__file__)
    env = os.environ.copy()
    os.chdir(basedir)

    print("Running tests in directory %s" % (basedir,))

    if platform == 'win':
        binDir = os.path.join(sys.exec_prefix, 'Scripts')
        nosetests = os.path.join(binDir, 'nosetests.exe')
    else:
        binDir = os.path.join(sys.exec_prefix, 'bin')
        nosetests = os.path.join(binDir, 'nosetests')

    if os.path.exists(nosetests):
        cmd = [nosetests]
    else:
        cmd = ['nosetests']

    if (platform == 'win' and sys.version_info[0:2] >= (3, 8)):
        #######################################################
        # This option is required due to a (likely) bug within nosetests.
        # Nose is no longer maintained, but this workaround is based on a public forum suggestion:
        #   https://stackoverflow.com/questions/58556183/nose-unittest-discovery-broken-on-python-3-8
        #######################################################
        cmd.append('--traverse-namespace')

    if binDir not in env['PATH']:
        env['PATH'] = os.pathsep.join([binDir, env.get('PATH','')])

    if options.verbose:
        cmd.append('-v')
    if options.dryrun:
        cmd.append('--collect-only')

    if options.xunit:
        cmd.append('--with-xunit')
        cmd.append('--xunit-file=TEST-pyomo.xml')

    attr = []
    _with_performance = False
    _categories = []
    for x in options.cat:
        _categories.extend( TestCase.parse_categories(x) )

    # If no one specified a category, default to "smoke" (and anything
    # not built on pyomo.common.unittest.TestCase)
    if not _categories:
        _categories = [ (('smoke',1),), (('pyutilib_th',0),) ]
    # process each category set (that is, each conjunction of categories)
    for _category_set in _categories:
        _attrs = []
        # "ALL" deletes the categories, and just runs everything.  Note
        # that "ALL" disables performance testing
        if ('all', 1) in _category_set:
            _categories = []
            _with_performance = False
            attr = []
            break
        # For each category set, unless the user explicitly says
        # something about fragile, assume that fragile should be
        # EXCLUDED.
        if ('fragile',1) not in _category_set \
           and ('fragile',0) not in _category_set:
            _category_set = _category_set + (('fragile',0),)
        # Process each category in the conjection and add to the nose
        # "attrib" plugin arguments
        for _category, _value in _category_set:
            if not _category:
                continue
            if _value:
                _attrs.append(_category)
            else:
                _attrs.append("(not %s)" % (_category,))
            if _category == 'performance' and _value == 1:
                _with_performance = True
        if _attrs:
            attr.append("--eval-attr=%s" % (' and '.join(_attrs),))
    cmd.extend(attr)
    if attr:
        print(" ... for test categor%s: %s" %
              ('y' if len(attr)<=2 else 'ies',
               ' '.join(attr[1::2])))

    if _with_performance:
        cmd.append('--with-testdata')
        env['NOSE_WITH_TESTDATA'] = '1'
        env['NOSE_WITH_FORCED_GC'] = '1'

    cmd.extend(options.targets)
    print(cmd)
    print("Running...\n    %s\n" % (
            ' '.join( (x if ' ' not in x else '"'+x+'"') for x in cmd ), ))
    sys.stdout.flush()
    result = subprocess.run(cmd, env=env)
    rc = result.returncode
    return rc


if __name__ == '__main__':
    parser = buildParser()
    options = parser.parse_args()
    runtests(options)<|MERGE_RESOLUTION|>--- conflicted
+++ resolved
@@ -18,19 +18,12 @@
 import enum
 import logging
 import sys
-<<<<<<< HEAD
 import os
 import platform
 import argparse
 import subprocess
 from io import StringIO
 
-# Import base classes privately (so that we have handles on them)
-import pyutilib.th.pyunit as _pyunit
-from pyutilib.th.pyunit import unittest as _unittest
-=======
-from io import StringIO
->>>>>>> cc742943
 
 # Now, import the base unittest environment.  We will override things
 # specifically later
@@ -284,9 +277,7 @@
     nightly = 1
     expensive = 0
     fragile = 0
-    # pyutilib_th will need to be changed to pyomo_unittest after
-    # rewriting the test driver
-    pyutilib_th = 1
+    pyomo_unittest = 1
     _default_categories = True
     unspecified_categories = {
         'smoke':0, 'nightly':0, 'expensive':0, 'fragile':0 }
@@ -550,7 +541,7 @@
     # If no one specified a category, default to "smoke" (and anything
     # not built on pyomo.common.unittest.TestCase)
     if not _categories:
-        _categories = [ (('smoke',1),), (('pyutilib_th',0),) ]
+        _categories = [ (('smoke',1),), (('pyomo_unittest',0),) ]
     # process each category set (that is, each conjunction of categories)
     for _category_set in _categories:
         _attrs = []
