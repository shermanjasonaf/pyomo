--- conflicted
+++ resolved
@@ -130,22 +130,6 @@
     pass
 
 
-<<<<<<< HEAD
-class TemplateExpressionError(ValueError):
-    """Special ValueError raised by getitem for template arguments
-
-    This exception is triggered by the Pyomo expression system when
-    attempting to get a member of an IndexedComponent using either a
-    TemplateIndex, or an expression vcontaining an TemplateIndex.
-
-    Users should never see this exception.
-
-    """
-
-    def __init__(self, template, *args, **kwds):
-        self.template = template
-        super(TemplateExpressionError, self).__init__(*args, **kwds)
-=======
 class DeferredImportError(ImportError):
     """This exception is raised when something attempts to access a module
     that was imported by :py:func:`.attempt_import`, but the module
@@ -154,7 +138,6 @@
     """
 
     pass
->>>>>>> ade5ac0b
 
 
 class DeveloperError(PyomoException, NotImplementedError):
