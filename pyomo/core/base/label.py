#  ___________________________________________________________________________
#
#  Pyomo: Python Optimization Modeling Objects
#  Copyright 2017 National Technology and Engineering Solutions of Sandia, LLC
#  Under the terms of Contract DE-NA0003525 with National Technology and 
#  Engineering Solutions of Sandia, LLC, the U.S. Government retains certain 
#  rights in this software.
#  This software is distributed under the 3-clause BSD License.
#  ___________________________________________________________________________

__all__ = ['CounterLabeler', 'NumericLabeler', 'CNameLabeler', 'TextLabeler',
           'AlphaNumericTextLabeler','NameLabeler', 'CuidLabeler']

import six
if six.PY3:
    _translate = str.translate
else:
    import string
    _translate = string.translate

from pyomo.core.base.component import ComponentUID

# This module provides some basic functionality for generating labels
# from pyomo names, which often contain characters such as "[" and "]"
# (e.g., in my_var[1]).  These characters generally cause issues with
# optimization input file formats, e.g., CPLEX LP files.  The purpose of
# this module is to provide a simple remap function, that will satisfy
# broadly problematic symbols. if solver-specific remaps are required,
# they should be handled in the corresponding solver plugin.

class _CharMapper(object):
    def __init__(self, preserve, translate, other):
        """
        Arguments::
           preserve: a string of characters to preserve
           translate: a dict or key/value list of characters to translate
           other: the character to return for all characters not in
                  preserve or translate
        """
        self.table = dict(
            (k if isinstance(k, int) else ord(k), v)
            for k,v in six.iteritems(dict(translate)) )
        for c in preserve:
            _c = ord(c)
            if _c in self.table and self.table[_c] != c:
                raise RuntimeError("Duplicate character '%s' appears in both "
                                   "translate table and preserve list" % (c,))
            self.table[_c] = c
        self.other = other

    def __getitem__(self, c):
        # Most of the time c should be known.  For the rare cases we
        # encounter a new character, remember it by adding a new entry
        # into the translation table and return the default character
        try:
            return self.table[c]
        except:
            self.table[c] = self.other
            return self.other

    def make_table(self):
        return ''.join(self[i] for i in range(256))

_alpha = 'abcdefghijklmnopqrstuvwxyzABCDEFGHIJLKMNOPQRSTUVWXYZ'
_digit = '1234567890'
_cpxlp_translation_table = _CharMapper( preserve=_alpha+_digit+'()_',
                                        translate = zip('[]{}', '()()'),
                                        other='_' ).make_table()
def cpxlp_label_from_name(name):

    if name is None:
        raise RuntimeError("Illegal name=None supplied to "
                           "cpxlp_label_from_name function")

    return _translate(name, _cpxlp_translation_table)

_alphanum_translation_table = _CharMapper( preserve=_alpha+_digit+'_',
                                       translate = {},
                                       other='_' ).make_table()
def alphanum_label_from_name(name):

    if name is None:
        raise RuntimeError("Illegal name=None supplied to "
                           "alphanum_label_from_name function")

    return _translate(name, _alphanum_translation_table)

class CuidLabeler(object):

    def __call__(self, obj=None):
        return ComponentUID(obj)

class CounterLabeler(object):
    def __init__(self, start=0):
        self._id = start

    def __call__(self, obj=None):
        self._id += 1
        return self._id

class NumericLabeler(object):
    def __init__(self, prefix, start=0):
        self.id = start
        self.prefix = prefix

    def __call__(self, obj=None):
        self.id += 1
        return self.prefix + str(self.id)

    def remove_obj(self, obj):
        pass

#
# TODO: [JDS] I would like to rename TextLabeler to LPLabeler - as it
# generated LP-file-compliant labels - and make the CNameLabeler the
# TextLabeler.  This makes sense as the name() is the closest thing we
# have to a human-readable canonical text naming convention (the
# ComponentUID strings are actually unique, but not meant to be human
# readable).  Unfortunately, the TextLabeler is used all over the place
# (particularly PySP), and I don't know how much depends on the labels
# actually being LP-compliant.
#
class CNameLabeler(object):
    def __init__(self):
        self.name_buffer = {}

    def __call__(self, obj):
        return obj.getname(True, self.name_buffer)

class TextLabeler(object):
    def __init__(self):
        self.name_buffer = {}

    def __call__(self, obj):
        return cpxlp_label_from_name(obj.getname(True, self.name_buffer))

<<<<<<< HEAD
    def remove_obj(self, obj):
        self.name_buffer.pop(id(obj))

class AlphaNumTextLabeler(object):
=======
class AlphaNumericTextLabeler(object):
>>>>>>> 337eb831
    def __init__(self):
        self.name_buffer = {}

    def __call__(self, obj):
        return alphanum_label_from_name(obj.getname(True, self.name_buffer))

class NameLabeler(object):
    def __init__(self):
        self.name_buffer = {}

    def __call__(self, obj):
        return obj.getname(True, self.name_buffer)<|MERGE_RESOLUTION|>--- conflicted
+++ resolved
@@ -134,14 +134,10 @@
     def __call__(self, obj):
         return cpxlp_label_from_name(obj.getname(True, self.name_buffer))
 
-<<<<<<< HEAD
     def remove_obj(self, obj):
         self.name_buffer.pop(id(obj))
 
-class AlphaNumTextLabeler(object):
-=======
 class AlphaNumericTextLabeler(object):
->>>>>>> 337eb831
     def __init__(self):
         self.name_buffer = {}
 
