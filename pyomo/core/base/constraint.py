--- conflicted
+++ resolved
@@ -177,18 +177,11 @@
 
     def __call__(self, exception=True):
         """Compute the value of the body of this constraint."""
-<<<<<<< HEAD
-        body = self.normalize_constraint()[1]
-=======
         body = self.to_bounded_expression()[1]
->>>>>>> bb17e9c9
         if body.__class__ not in native_numeric_types:
             body = value(self.body, exception=exception)
         return body
 
-<<<<<<< HEAD
-    def normalize_constraint(self):
-=======
     def to_bounded_expression(self):
         """Convert this constraint to a tuple of 3 expressions (lb, body, ub)
 
@@ -213,7 +206,6 @@
             variable lower of upper bounds.
 
         """
->>>>>>> bb17e9c9
         expr = self._expr
         if expr.__class__ is RangedExpression:
             lb, body, ub = ans = expr.args
@@ -251,17 +243,12 @@
     def body(self):
         """Access the body of a constraint expression."""
         try:
-<<<<<<< HEAD
-            ans = self.normalize_constraint()[1]
-        except ValueError:
-=======
             ans = self.to_bounded_expression()[1]
         except ValueError:
             # It is possible that the expression is not currently valid
             # (i.e., a ranged expression with a non-fixed bound).  We
             # will catch that exception here and - if this actually *is*
             # a RangedExpression - return the body.
->>>>>>> bb17e9c9
             if self._expr.__class__ is RangedExpression:
                 _, ans, _ = self._expr.args
             else:
@@ -272,22 +259,14 @@
             #
             # [JDS 6/2024: it would be nice to remove this behavior,
             # although possibly unnecessary, as people should use
-<<<<<<< HEAD
-            # normalize_constraint() instead]
-=======
             # to_bounded_expression() instead]
->>>>>>> bb17e9c9
             return as_numeric(ans)
         return ans
 
     @property
     def lower(self):
         """Access the lower bound of a constraint expression."""
-<<<<<<< HEAD
-        ans = self.normalize_constraint()[0]
-=======
         ans = self.to_bounded_expression()[0]
->>>>>>> bb17e9c9
         if ans.__class__ in native_types and ans is not None:
             # Historically, constraint.lower was guaranteed to return a type
             # derived from Pyomo NumericValue (or None).  Replicate that
@@ -301,11 +280,7 @@
     @property
     def upper(self):
         """Access the upper bound of a constraint expression."""
-<<<<<<< HEAD
-        ans = self.normalize_constraint()[2]
-=======
         ans = self.to_bounded_expression()[2]
->>>>>>> bb17e9c9
         if ans.__class__ in native_types and ans is not None:
             # Historically, constraint.upper was guaranteed to return a type
             # derived from Pyomo NumericValue (or None).  Replicate that
@@ -319,11 +294,7 @@
     @property
     def lb(self):
         """Access the value of the lower bound of a constraint expression."""
-<<<<<<< HEAD
-        bound = self.normalize_constraint()[0]
-=======
         bound = self.to_bounded_expression()[0]
->>>>>>> bb17e9c9
         if bound is None:
             return None
         if bound.__class__ not in native_numeric_types:
@@ -341,11 +312,7 @@
     @property
     def ub(self):
         """Access the value of the upper bound of a constraint expression."""
-<<<<<<< HEAD
-        bound = self.normalize_constraint()[2]
-=======
         bound = self.to_bounded_expression()[2]
->>>>>>> bb17e9c9
         if bound is None:
             return None
         if bound.__class__ not in native_numeric_types:
@@ -410,13 +377,8 @@
             if getattr(expr, 'strict', False) in _strict_relational_exprs:
                 raise ValueError(
                     "Constraint '%s' encountered a strict "
-<<<<<<< HEAD
-                    "inequality expression ('>' or '< '). All"
-                    " constraints must be formulated using "
-=======
                     "inequality expression ('>' or '<').  All "
                     "constraints must be formulated using "
->>>>>>> bb17e9c9
                     "using '<=', '>=', or '=='." % (self.name,)
                 )
             self._expr = expr
@@ -940,11 +902,7 @@
     {
         'add',
         'set_value',
-<<<<<<< HEAD
-        'normalize_constraint',
-=======
         'to_bounded_expression',
->>>>>>> bb17e9c9
         'body',
         'lower',
         'upper',
