--- conflicted
+++ resolved
@@ -96,7 +96,6 @@
         self.assertEqual(correct_s, stream.getvalue())
 
 
-<<<<<<< HEAD
 class TestComponentUID(unittest.TestCase):
 
     def setUp(self):
@@ -879,8 +878,6 @@
         self.assertListSameComponents(m, cuid, cuid_str)
 
 
-=======
->>>>>>> c8226432
 class TestEnviron(unittest.TestCase):
 
     def test_components(self):
