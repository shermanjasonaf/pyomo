#  ___________________________________________________________________________
#
#  Pyomo: Python Optimization Modeling Objects
#  Copyright 2017 National Technology and Engineering Solutions of Sandia, LLC
#  Under the terms of Contract DE-NA0003525 with National Technology and
#  Engineering Solutions of Sandia, LLC, the U.S. Government retains certain
#  rights in this software.
#  This software is distributed under the 3-clause BSD License.
#  ___________________________________________________________________________

import logging
import re
import sys
import pyutilib.services
from pyutilib.misc import Bunch
from pyomo.util.plugin import alias
from pyomo.core.kernel.numvalue import is_fixed
from pyomo.repn import generate_canonical_repn, LinearCanonicalRepn, canonical_degree
from pyomo.solvers.plugins.solvers.direct_solver import DirectSolver
from pyomo.solvers.plugins.solvers.direct_or_persistent_solver import DirectOrPersistentSolver
from pyomo.core.kernel.numvalue import value
import pyomo.core.kernel
from pyomo.core.kernel.component_set import ComponentSet
from pyomo.core.kernel.component_map import ComponentMap
from pyomo.opt.results.results_ import SolverResults
from pyomo.opt.results.solution import Solution, SolutionStatus
from pyomo.opt.results.solver import TerminationCondition, SolverStatus
import time


logger = logging.getLogger('pyomo.solvers')


class DegreeError(ValueError):
    pass


class _CplexExpr(object):
    def __init__(self):
        self.variables = []
        self.coefficients = []
        self.offset = 0
        self.q_variables1 = []
        self.q_variables2 = []
        self.q_coefficients = []


class CPLEXDirect(DirectSolver):
    alias('cplex_direct', doc='Direct python interface to CPLEX')

    def __init__(self, **kwds):
        kwds['type'] = 'cplexdirect'
        DirectSolver.__init__(self, **kwds)
        self._init()
        self._wallclock_time = None
        self._solver_var_to_pyomo_var_map = {}
        self._pyomo_var_to_ndx_map = ComponentMap()
        self._ndx_count = 0

    def _init(self):
        try:
            import cplex
            self._cplex = cplex
            self._python_api_exists = True
            self._version = tuple(
                int(k) for k in self._cplex.Cplex().get_version().split('.'))
            while len(self._version) < 4:
                self._version += (0,)
            self._version = self._version[:4]
            self._version = tuple([int(i) for i in self._version])
            self._version_major = self._version[0]
        except ImportError:
            self._python_api_exists = False
        except Exception as e:
            # other forms of exceptions can be thrown by the gurobi python
            # import. for example, a gurobipy.GurobiError exception is thrown
            # if all tokens for Gurobi are already in use. assuming, of
            # course, the license is a token license. unfortunately, you can't
            # import without a license, which means we can't test for the
            # exception above!
            print("Import of cplex failed - cplex message=" + str(e) + "\n")
            self._python_api_exists = False

        self._range_constraints = set()

        self._max_constraint_degree = 2
        self._max_obj_degree = 2

        # Note: Undefined capabilites default to None
        self._capabilities.linear = True
        self._capabilities.quadratic_objective = True
        self._capabilities.quadratic_constraint = True
        self._capabilities.integer = True
        self._capabilities.sos1 = True
        self._capabilities.sos2 = True

    def _apply_solver(self):
        for var in self._pyomo_model.component_data_objects(ctype=pyomo.core.base.var.Var, descend_into=True,
                                                            active=None, sort=False):
            var.stale = True
        if self._tee:
            def _process_stream(arg):
                sys.stdout.write(arg)
                return arg
            self._solver_model.set_results_stream(self._log_file, _process_stream)
        else:
            self._solver_model.set_results_stream(self._log_file)

        if self._keepfiles:
            print("Solver log file: "+self._log_file)

        if len(self._solver_model.objective.get_quadratic()) != 0:
            quadratic_objective = True
        else:
            quadratic_objective = False

        num_integer_vars = self._solver_model.variables.get_num_integer()
        num_binary_vars = self._solver_model.variables.get_num_binary()
        num_sos = self._solver_model.SOS.get_num()

        if self._solver_model.quadratic_constraints.get_num() != 0:
            quadratic_cons = True
        else:
            quadratic_cons = False

        if (num_integer_vars + num_binary_vars + num_sos) > 0:
            integer = True
        else:
            integer = False

        if integer:
            if quadratic_cons:
                self._solver_model.set_problem_type(self._solver_model.problem_type.MIQCP)
            elif quadratic_objective:
                self._solver_model.set_problem_type(self._solver_model.problem_type.MIQP)
            else:
                self._solver_model.set_problem_type(self._solver_model.problem_type.MILP)
        else:
            if quadratic_cons:
                self._solver_model.set_problem_type(self._solver_model.problem_type.QCP)
            elif quadratic_objective:
                self._solver_model.set_problem_type(self._solver_model.problem_type.QP)
            else:
                self._solver_model.set_problem_type(self._solver_model.problem_type.LP)

        for key, option in self.options.items():
            opt_cmd = self._solver_model.parameters
            key_pieces = key.split('_')
            for key_piece in key_pieces:
                opt_cmd = getattr(opt_cmd, key_piece)
            opt_cmd.set(option)

        t0 = time.time()
        self._solver_model.solve()
        t1 = time.time()
        self._wallclock_time = t1 - t0

        # FIXME: can we get a return code indicating if CPLEX had a significant failure?
        return Bunch(rc=None, log=None)

    def _get_expr_from_pyomo_repn(self, repn, max_degree=2):
        referenced_vars = ComponentSet()

        degree = canonical_degree(repn)
        if (degree is None) or (degree > max_degree):
            raise DegreeError('CPLEXDirect does not support expressions of degree {0}.'.format(degree))

        if isinstance(repn, LinearCanonicalRepn):
            new_expr = _CplexExpr()

            if repn.constant is not None:
                new_expr.offset = repn.constant

            if (repn.linear is not None) and (len(repn.linear) > 0):
                list(map(referenced_vars.add, repn.variables))
                new_expr.variables.extend(self._pyomo_var_to_ndx_map[var] for var in repn.variables)
                new_expr.coefficients.extend(coeff for coeff in repn.linear)

        else:
            new_expr = _CplexExpr()
            if 0 in repn:
                new_expr.offset = repn[0][None]

            if 1 in repn:
                for ndx, coeff in repn[1].items():
                    new_expr.coefficients.append(coeff)
                    var = repn[-1][ndx]
                    new_expr.variables.append(self._pyomo_var_to_ndx_map[var])
                    referenced_vars.add(var)

            if 2 in repn:
                for key, coeff in repn[2].items():
                    new_expr.q_coefficients.append(coeff)
                    indices = list(key.keys())
                    if len(indices) == 1:
                        ndx = indices[0]
                        var = repn[-1][ndx]
                        referenced_vars.add(var)
                        cplex_var = self._pyomo_var_to_ndx_map[var]
                        new_expr.q_variables1.append(cplex_var)
                        new_expr.q_variables2.append(cplex_var)
                    else:
                        ndx = indices[0]
                        var = repn[-1][ndx]
                        referenced_vars.add(var)
                        cplex_var = self._pyomo_var_to_ndx_map[var]
                        new_expr.q_variables1.append(cplex_var)
                        ndx = indices[1]
                        var = repn[-1][ndx]
                        referenced_vars.add(var)
                        cplex_var = self._pyomo_var_to_ndx_map[var]
                        new_expr.q_variables2.append(cplex_var)

        return new_expr, referenced_vars

    def _get_expr_from_pyomo_expr(self, expr, max_degree=2):
        repn = generate_canonical_repn(expr)

        try:
            cplex_expr, referenced_vars = self._get_expr_from_pyomo_repn(repn, max_degree)
        except DegreeError as e:
            msg = e.args[0]
            msg += '\nexpr: {0}'.format(expr)
            raise DegreeError(msg)

        return cplex_expr, referenced_vars

    def _add_var(self, var):
        varname = self._symbol_map.getSymbol(var, self._labeler)
        vtype = self._cplex_vtype_from_var(var)
        if var.has_lb():
            lb = value(var.lb)
        else:
            lb = -self._cplex.infinity
        if var.has_ub():
            ub = value(var.ub)
        else:
            ub = self._cplex.infinity

        self._solver_model.variables.add(lb=[lb], ub=[ub], types=[vtype], names=[varname])

        self._pyomo_var_to_solver_var_map[var] = varname
        self._solver_var_to_pyomo_var_map[varname] = var
        self._pyomo_var_to_ndx_map[var] = self._ndx_count
        self._ndx_count += 1
        self._referenced_variables[var] = 0

        if var.is_fixed():
            self._solver_model.variables.set_lower_bounds(varname, var.value)
            self._solver_model.variables.set_upper_bounds(varname, var.value)

    def _set_instance(self, model, kwds={}):
        self._solver_var_to_pyomo_var_map = {}
        self._pyomo_var_to_ndx_map = ComponentMap()
        self._ndx_count = 0
        self._range_constraints = set()
        DirectOrPersistentSolver._set_instance(self, model, kwds)
        try:
            self._solver_model = self._cplex.Cplex()
        except Exception:
            e = sys.exc_info()[1]
            msg = ('Unable to create CPLEX model. Have you installed the Python bindings for CPLEX?\n\n\t' +
                   'Error message: {0}'.format(e))
            raise Exception(msg)

        self._add_block(model)

        for var, n_ref in self._referenced_variables.items():
            if n_ref != 0:
                if var.fixed:
                    if not self._output_fixed_variable_bounds:
                        raise ValueError("Encountered a fixed variable (%s) inside an active objective "
                                         "or constraint expression on model %s, which is usually indicative of "
                                         "a preprocessing error. Use the IO-option 'output_fixed_variable_bounds=True' "
                                         "to suppress this error and fix the variable by overwriting its bounds in "
                                         "the Gurobi instance."
                                         % (var.name, self._pyomo_model.name,))

    def _add_constraint(self, con):
        if not con.active:
            return None

        if is_fixed(con.body):
            if self._skip_trivial_constraints:
                return None

        conname = self._symbol_map.getSymbol(con, self._labeler)

        if con._linear_canonical_form:
            cplex_expr, referenced_vars = self._get_expr_from_pyomo_repn(con.canonical_form(),
                                                                         self._max_constraint_degree)
        elif isinstance(con, LinearCanonicalRepn):
            cplex_expr, referenced_vars = self._get_expr_from_pyomo_repn(con, self._max_constraint_degree)
        else:
            cplex_expr, referenced_vars = self._get_expr_from_pyomo_expr(con.body, self._max_constraint_degree)

        if con.has_lb():
            if not is_fixed(con.lower):
                raise ValueError('Lower bound of constraint {0} is not constant.'.format(con))
        if con.has_ub():
            if not is_fixed(con.upper):
                raise ValueError('Upper bound of constraint {0} is not constant.'.format(con))

        if con.equality:
            my_sense = 'E'
            my_rhs = [value(con.lower) - cplex_expr.offset]
            my_range = []
        elif con.has_lb() and (value(con.lower) > -float('inf')) and con.has_ub() and (value(con.upper) < float('inf')):
            my_sense = 'R'
            lb = value(con.lower)
            ub = value(con.upper)
            my_rhs = [ub - cplex_expr.offset]
            my_range = [lb - ub]
            self._range_constraints.add(con)
        elif con.has_lb() and (value(con.lower) > -float('inf')):
            my_sense = 'G'
            my_rhs = [value(con.lower) - cplex_expr.offset]
            my_range = []
        elif con.has_ub() and (value(con.upper) < float('inf')):
            my_sense = 'L'
            my_rhs = [value(con.upper) - cplex_expr.offset]
            my_range = []
        else:
            raise ValueError('Constraint does not have a lower or an upper bound: {0} \n'.format(con))

        if len(cplex_expr.q_coefficients) == 0:
            self._solver_model.linear_constraints.add(lin_expr=[[cplex_expr.variables, cplex_expr.coefficients]],
                                                      senses=my_sense, rhs=my_rhs, range_values=my_range,
                                                      names=[conname])
        else:
            if my_sense == 'R':
                raise ValueError('The CPLEXDirect interface does not support quadratic ' +
                                 'range constraints: {0}'.format(con))
            self._solver_model.quadratic_constraints.add(lin_expr=[cplex_expr.variables, cplex_expr.coefficients],
                                                         quad_expr=[cplex_expr.q_variables1,
                                                                    cplex_expr.q_variables2,
                                                                    cplex_expr.q_coefficients],
                                                         sense=my_sense, rhs=my_rhs[0], name=conname)

        for var in referenced_vars:
            self._referenced_variables[var] += 1
        self._vars_referenced_by_con[con] = referenced_vars
        self._pyomo_con_to_solver_con_map[con] = conname

    def _add_sos_constraint(self, con):
        if not con.active:
            return None

        conname = self._symbol_map.getSymbol(con, self._labeler)
        level = con.level
        if level == 1:
            sos_type = self._solver_model.SOS.type.SOS1
        elif level == 2:
            sos_type = self._solver_model.SOS.type.SOS2
        else:
            raise ValueError('Solver does not support SOS level {0} constraints'.format(level))

        cplex_vars = []
        weights = []

        self._vars_referenced_by_con[con] = ComponentSet()

        if hasattr(con, 'get_items'):
<<<<<<< HEAD
            sos_items = con.get_items()
        else:
            sos_items = con.items()
=======
            # aml sos constraint
            sos_items = list(con.get_items())
        else:
            # kernel sos constraint
            sos_items = list(con.items())

>>>>>>> cc657c0e
        for v, w in sos_items:
            self._vars_referenced_by_con[con].add(v)
            cplex_vars.append(self._pyomo_var_to_solver_var_map[v])
            self._referenced_variables[v] += 1
            weights.append(w)

        self._solver_model.SOS.add(type=sos_type, SOS=[cplex_vars, weights], name=conname)
        self._pyomo_con_to_solver_con_map[con] = conname

    def _cplex_vtype_from_var(self, var):
        """
        This function takes a pyomo variable and returns the appropriate gurobi variable type
        :param var: pyomo.core.base.var.Var
        :return: gurobipy.GRB.CONTINUOUS or gurobipy.GRB.BINARY or gurobipy.GRB.INTEGER
        """
        if var.is_binary():
            vtype = self._solver_model.variables.type.binary
        elif var.is_integer():
            vtype = self._solver_model.variables.type.integer
        elif var.is_continuous():
            vtype = self._solver_model.variables.type.continuous
        else:
            raise ValueError('Variable domain type is not recognized for {0}'.format(var.domain))
        return vtype

    def _set_objective(self, obj):
        if self._objective is not None:
            for var in self._vars_referenced_by_obj:
                self._referenced_variables[var] -= 1
            self._vars_referenced_by_obj = ComponentSet()
            self._objective = None

        self._solver_model.objective.set_linear([(i, 0.0) for i in range(len(self._pyomo_var_to_solver_var_map.values()))])
        self._solver_model.objective.set_quadratic([[[0], [0]] for i in self._pyomo_var_to_solver_var_map.keys()])

        if obj.active is False:
            raise ValueError('Cannot add inactive objective to solver.')

        if obj.sense == pyomo.core.kernel.minimize:
            sense = self._solver_model.objective.sense.minimize
        elif obj.sense == pyomo.core.kernel.maximize:
            sense = self._solver_model.objective.sense.maximize
        else:
            raise ValueError('Objective sense is not recognized: {0}'.format(obj.sense))

        cplex_expr, referenced_vars = self._get_expr_from_pyomo_expr(obj.expr, self._max_obj_degree)
        for i in range(len(cplex_expr.q_coefficients)):
            cplex_expr.q_coefficients[i] *= 2

        for var in referenced_vars:
            self._referenced_variables[var] += 1

        self._solver_model.objective.set_sense(sense)
        if hasattr(self._solver_model.objective, 'set_offset'):
            self._solver_model.objective.set_offset(cplex_expr.offset)
        if len(cplex_expr.coefficients) != 0:
            self._solver_model.objective.set_linear(list(zip(cplex_expr.variables, cplex_expr.coefficients)))
        if len(cplex_expr.q_coefficients) != 0:
            self._solver_model.objective.set_quadratic_coefficients(list(zip(cplex_expr.q_variables1,
                                                                             cplex_expr.q_variables2,
                                                                             cplex_expr.q_coefficients)))
        self._objective = obj
        self._vars_referenced_by_obj = referenced_vars

    def _postsolve(self):
        # the only suffixes that we extract from CPLEX are
        # constraint duals, constraint slacks, and variable
        # reduced-costs. scan through the solver suffix list
        # and throw an exception if the user has specified
        # any others.
        extract_duals = False
        extract_slacks = False
        extract_reduced_costs = False
        for suffix in self._suffixes:
            flag = False
            if re.match(suffix, "dual"):
                extract_duals = True
                flag = True
            if re.match(suffix, "slack"):
                extract_slacks = True
                flag = True
                if len(self._range_constraints) != 0:
                    err_msg = ('CPLEXDirect does not support range constraints and slack suffixes. \nIf you want ' +
                               'slack information, please split up the following constraints:\n')
                    for con in self._range_constraints:
                        err_msg += '{0}\n'.format(con)
                    logger.warning(err_msg)
                    extract_slacks = False
            if re.match(suffix, "rc"):
                extract_reduced_costs = True
                flag = True
            if not flag:
                raise RuntimeError("***The cplex_direct solver plugin cannot extract solution suffix="+suffix)

        gprob = self._solver_model
        status = gprob.solution.get_status()

        if gprob.get_problem_type() in [gprob.problem_type.MILP, gprob.problem_type.MIQP, gprob.problem_type.MIQCP]:
            if extract_reduced_costs:
                logger.warning("Cannot get reduced costs for MIP.")
            if extract_duals:
                logger.warning("Cannot get duals for MIP.")
            extract_reduced_costs = False
            extract_duals = False

        self.results = SolverResults()
        soln = Solution()

        self.results.solver.name = ("CPLEX {0}".format(gprob.get_version()))
        self.results.solver.wallclock_time = self._wallclock_time

        if status in [1, 101, 102]:
            self.results.solver.status = SolverStatus.ok
            self.results.solver.termination_condition = TerminationCondition.optimal
            soln.status = SolutionStatus.optimal
        elif status in [2, 118]:
            self.results.solver.status = SolverStatus.warning
            self.results.solver.termination_condition = TerminationCondition.unbounded
            soln.status = SolutionStatus.unbounded
        elif status in [4, 119]:
            # Note: status of 4 means infeasible or unbounded
            #       and 119 means MIP infeasible or unbounded
            self.results.solver.status = SolverStatus.warning
            self.results.solver.termination_condition = TerminationCondition.infeasibleOrUnbounded
            soln.status = SolutionStatus.unsure
        elif status in [3, 103]:
            self.results.solver.status = SolverStatus.warning
            self.results.solver.termination_condition = TerminationCondition.infeasible
            soln.status = SolutionStatus.infeasible
        elif status in [10]:
            self.results.solver.status = SolverStatus.aborted
            self.results.solver.termination_condition = TerminationCondition.maxIterations
            soln.status = SolutionStatus.stoppedByLimit
        elif status in [11, 25]:
            self.results.solver.status = SolverStatus.aborted
            self.results.solver.termination_condition = TerminationCondition.maxTimeLimit
            soln.status = SolutionStatus.stoppedByLimit
        else:
            self.results.solver.status = SolverStatus.error
            self.results.solver.termination_condition = TerminationCondition.error
            soln.status = SolutionStatus.error

        if gprob.objective.get_sense() == gprob.objective.sense.minimize:
            self.results.problem.sense = pyomo.core.kernel.minimize
        elif gprob.objective.get_sense() == gprob.objective.sense.maximize:
            self.results.problem.sense = pyomo.core.kernel.maximize
        else:
            raise RuntimeError('Unrecognized cplex objective sense: {0}'.format(gprob.objective.get_sense()))

        self.results.problem.upper_bound = None
        self.results.problem.lower_bound = None
        if (gprob.variables.get_num_binary() + gprob.variables.get_num_integer()) == 0:
            try:
                self.results.problem.upper_bound = gprob.solution.get_objective_value()
                self.results.problem.lower_bound = gprob.solution.get_objective_value()
            except self._cplex.exceptions.CplexError:
                pass
        elif gprob.objective.get_sense() == gprob.objective.sense.minimize:
            try:
                self.results.problem.upper_bound = gprob.solution.get_objective_value()
            except self._cplex.exceptions.CplexError:
                pass
            try:
                self.results.problem.lower_bound = gprob.solution.MIP.get_best_objective()
            except self._cplex.exceptions.CplexError:
                pass
        elif gprob.objective.get_sense() == gprob.objective.sense.maximize:
            try:
                self.results.problem.upper_bound = gprob.solution.MIP.get_best_objective()
            except self._cplex.exceptions.CplexError:
                pass
            try:
                self.results.problem.lower_bound = gprob.solution.get_objective_value()
            except self._cplex.exceptions.CplexError:
                pass
        else:
            raise RuntimeError('Unrecognized cplex objective sense: {0}'.format(gprob.objective.get_sense()))

        try:
            self.results.problem.gap = self.results.problem.upper_bound - self.results.problem.lower_bound
        except TypeError:
            self.results.problem.gap = None

        self.results.problem.name = gprob.get_problem_name()
        stats = gprob.get_stats()
        assert gprob.indicator_constraints.get_num() == 0
        self.results.problem.number_of_constraints = (gprob.linear_constraints.get_num() +
                                                      gprob.quadratic_constraints.get_num() +
                                                      gprob.SOS.get_num())
        self.results.problem.number_of_nonzeros = None
        self.results.problem.num_linear_nz = stats.num_linear_nz
        self.results.problem.num_quadratic_linear_nz = stats.num_quadratic_linear_nz
        self.results.problem.num_quadratic_nz = stats.num_quadratic_nz
        self.results.problem.num_indicator_nz = stats.num_indicator_nz
        self.results.problem.num_indicator_rhs_nz = stats.num_indicator_rhs_nz
        self.results.problem.num_lazy_nnz = stats.num_lazy_nnz
        self.results.problem.num_lazy_rhs_nnz = stats.num_lazy_rhs_nnz
        self.results.problem.num_linear_objective_nz = stats.num_linear_objective_nz
        self.results.problem.num_quadratic_objective_nz = stats.num_quadratic_objective_nz
        self.results.problem.num_linear_rhs_nz = stats.num_linear_rhs_nz
        self.results.problem.num_quadratic_rhs_nz = stats.num_quadratic_rhs_nz
        self.results.problem.number_of_variables = gprob.variables.get_num()
        self.results.problem.number_of_binary_variables = gprob.variables.get_num_binary()
        self.results.problem.number_of_integer_variables = gprob.variables.get_num_integer()
        assert gprob.variables.get_num_semiinteger() == 0
        assert gprob.variables.get_num_semicontinuous() == 0
        self.results.problem.number_of_continuous_variables = (gprob.variables.get_num() -
                                                               gprob.variables.get_num_binary() -
                                                               gprob.variables.get_num_integer())
        self.results.problem.number_of_objectives = 1

        # only try to get objective and variable values if a solution exists
        if self._save_results:
            """
            This code in this if statement is only needed for backwards compatability. It is more efficient to set
            _save_results to False and use load_vars, load_duals, etc.
            """
            if gprob.solution.get_solution_type() > 0:
                soln_variables = soln.variable
                soln_constraints = soln.constraint

                var_names = self._solver_model.variables.get_names()
                var_vals = self._solver_model.solution.get_values()
                for i, name in enumerate(var_names):
                    pyomo_var = self._solver_var_to_pyomo_var_map[name]
                    if self._referenced_variables[pyomo_var] > 0:
                        soln_variables[name] = {"Value":var_vals[i]}

                if extract_reduced_costs:
                    for i, name in enumerate(var_names):
                        pyomo_var = self._solver_var_to_pyomo_var_map[name]
                        if self._referenced_variables[pyomo_var] > 0:
                            soln_variables[name]["Rc"] = self._solver_model.solution.get_reduced_costs(name)

                if extract_duals and extract_slacks:
                    for con_name in self._solver_model.linear_constraints.get_names():
                        soln_constraints[con_name] = {}
                    for con_name in self._solver_model.quadratic_constraints.get_names():
                        soln_constraints[con_name] = {}
                elif extract_duals:
                    # CPLEX PYTHON API DOES NOT SUPPORT QUADRATIC DUAL COLLECTION
                    for con_name in self._solver_model.linear_constraints.get_names():
                        soln_constraints[con_name] = {}
                elif extract_slacks:
                    for con_name in self._solver_model.linear_constraints.get_names():
                        soln_constraints[con_name] = {}
                    for con_name in self._solver_model.quadratic_constraints.get_names():
                        soln_constraints[con_name] = {}

                if extract_duals:
                    dual_values = self._solver_model.solution.get_dual_values()
                    for i, con_name in enumerate(self._solver_model.linear_constraints.get_names()):
                        soln_constraints[con_name]["Dual"] = dual_values[i]

                if extract_slacks:
                    linear_slacks = self._solver_model.solution.get_linear_slacks()
                    qudratic_slacks = self._solver_model.solution.get_quadratic_slacks()
                    for i, con_name in enumerate(self._solver_model.linear_constraints.get_names()):
                        soln_constraints[con_name]["Slack"] = linear_slacks[i]
                    for i, con_name in enumerate(self._solver_model.quadratic_constraints.get_names()):
                        soln_constraints[con_name]["Slack"] = qudratic_slacks[i]
        elif self._load_solutions:
            if gprob.solution.get_solution_type() > 0:
                self._load_vars()

                if extract_reduced_costs:
                    self._load_rc()

                if extract_duals:
                    self._load_duals()

                if extract_slacks:
                    self._load_slacks()

        self.results.solution.insert(soln)

        # finally, clean any temporary files registered with the temp file
        # manager, created populated *directly* by this plugin.
        pyutilib.services.TempfileManager.pop(remove=not self._keepfiles)

        return DirectOrPersistentSolver._postsolve(self)

    def warm_start_capable(self):
        return True

    def _warm_start(self):
        var_names = []
        var_values = []
        for pyomo_var, cplex_var in self._pyomo_var_to_solver_var_map.items():
            if pyomo_var.value is not None:
                var_names.append(cplex_var)
                var_values.append(value(pyomo_var))

        if len(var_names):
            self._solver_model.MIP_starts.add([var_names, var_values], self._solver_model.MIP_starts.effort_level.auto)

    def _load_vars(self, vars_to_load=None):
        var_map = self._pyomo_var_to_solver_var_map
        ref_vars = self._referenced_variables
        if vars_to_load is None:
            vars_to_load = var_map.keys()

        names = self._solver_model.variables.get_names()
        vals = self._solver_model.solution.get_values()

        for i, name in enumerate(names):
            pyomo_var = self._solver_var_to_pyomo_var_map[name]
            if pyomo_var in vars_to_load:
                if ref_vars[pyomo_var] > 0:
                    pyomo_var.stale = False
                    pyomo_var.value = vals[i]

    def _load_rc(self, vars_to_load=None):
        if not hasattr(self._pyomo_model, 'rc'):
            self._pyomo_model.rc = Suffix(direction=Suffix.IMPORT)
        var_map = self._pyomo_var_to_solver_var_map
        ref_vars = self._referenced_variables
        rc = self._pyomo_model.rc
        if vars_to_load is None:
            vars_to_load = var_map.keys()

        for var in vars_to_load:
            if ref_vars[var] > 0:
                rc[var] = self._solver_model.solution.get_reduced_costs(var_map[var])

    def _load_duals(self, cons_to_load=None):
        if not hasattr(self._pyomo_model, 'dual'):
            self._pyomo_model.dual = Suffix(direction=Suffix.IMPORT)
        con_map = self._pyomo_con_to_solver_con_map
        dual = self._pyomo_model.dual
        if cons_to_load is None:
            cons_to_load = ComponentSet(con_map.keys())

        reverse_con_map = {}
        for pyomo_con, con in con_map.items():
            reverse_con_map[con] = pyomo_con

        for cplex_con in self._solver_model.linear_constraints.get_names():
            pyomo_con = reverse_con_map[cplex_con]
            if pyomo_con in cons_to_load:
                dual[pyomo_con] = self._solver_model.solution.get_dual_values(cplex_con)

    def _load_slacks(self, cons_to_load=None):
        if not hasattr(self._pyomo_model, 'slack'):
            self._pyomo_model.slack = Suffix(direction=Suffix.IMPORT)
        con_map = self._pyomo_con_to_solver_con_map
        slack = self._pyomo_model.slack
        if cons_to_load is None:
            cons_to_load = ComponentSet(con_map.keys())

        reverse_con_map = {}
        for pyomo_con, con in con_map.items():
            reverse_con_map[con] = pyomo_con

        for cplex_con in self._solver_model.linear_constraints.get_names():
            pyomo_con = reverse_con_map[cplex_con]
            if pyomo_con in cons_to_load:
                slack[pyomo_con] = self._solver_model.solution.get_linear_slacks(cplex_con)

        for cplex_con in self._solver_model.quadratic_constraints.get_names():
            pyomo_con = reverse_con_map[cplex_con]
            if pyomo_con in cons_to_load:
                slack[pyomo_con] = self._solver_model.solution.get_quadratic_slacks(cplex_con)

    def load_duals(self, cons_to_load=None):
        """
        Load the duals into the 'dual' suffix. The 'dual' suffix must live on the parent model.

        Parameters
        ----------
        cons_to_load: list of Constraint
        """
        self._load_duals(cons_to_load)

    def load_rc(self, vars_to_load):
        """
        Load the reduced costs into the 'rc' suffix. The 'rc' suffix must live on the parent model.

        Parameters
        ----------
        vars_to_load: list of Var
        """
        self._load_rc(vars_to_load)

    def load_slacks(self, cons_to_load=None):
        """
        Load the values of the slack variables into the 'slack' suffix. The 'slack' suffix must live on the parent
        model.

        Parameters
        ----------
        cons_to_load: list of Constraint
        """
        self._load_slacks(cons_to_load)<|MERGE_RESOLUTION|>--- conflicted
+++ resolved
@@ -361,18 +361,12 @@
         self._vars_referenced_by_con[con] = ComponentSet()
 
         if hasattr(con, 'get_items'):
-<<<<<<< HEAD
-            sos_items = con.get_items()
-        else:
-            sos_items = con.items()
-=======
             # aml sos constraint
             sos_items = list(con.get_items())
         else:
             # kernel sos constraint
             sos_items = list(con.items())
 
->>>>>>> cc657c0e
         for v, w in sos_items:
             self._vars_referenced_by_con[con].add(v)
             cplex_vars.append(self._pyomo_var_to_solver_var_map[v])
