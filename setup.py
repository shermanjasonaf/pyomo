--- conflicted
+++ resolved
@@ -247,16 +247,10 @@
             'numpy',
             'openpyxl',  # dataportals
             #'pathos',   # requested for #963, but PR currently closed
-<<<<<<< HEAD
-            'pint',      # units
-            'plotly',    # incidence_analysis
-            'python-louvain', # community_detection
-            'pyyaml',    # core
-=======
             'pint',  # units
+            'plotly',  # incidence_analysis
             'python-louvain',  # community_detection
             'pyyaml',  # core
->>>>>>> 48cafd26
             'scipy',
             'sympy',  # differentiation
             'xlrd',  # dataportals
